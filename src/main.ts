import './styles.css';

import {
  ACESFilmicToneMapping,
  AmbientLight,
  Audio,
  AudioListener,
  BoxGeometry,
  Clock,
  Color,
  DirectionalLight,
  DoubleSide,
  Group,
  HemisphereLight,
  MathUtils,
  Mesh,
  MeshBasicMaterial,
  MeshStandardMaterial,
  OrthographicCamera,
  PointLight,
  Scene,
  Shape,
  ShapeGeometry,
  SphereGeometry,
  SRGBColorSpace,
  Vector2,
  Vector3,
  WebGLRenderer,
} from 'three';
import { EffectComposer } from 'three/examples/jsm/postprocessing/EffectComposer.js';
import { RenderPass } from 'three/examples/jsm/postprocessing/RenderPass.js';
import { UnrealBloomPass } from 'three/examples/jsm/postprocessing/UnrealBloomPass.js';

import {
  createHudFocusAnnouncer,
  type HudFocusAnnouncerHandle,
} from './accessibility/hudFocusAnnouncer';
import {
  ACCESSIBILITY_PRESETS,
  createAccessibilityPresetManager,
  type AccessibilityPresetManager,
} from './accessibility/presetManager';
import {
  AmbientAudioController,
  type AmbientAudioBedDefinition,
  type AmbientAudioSource,
} from './audio/ambientAudio';
import { AmbientCaptionBridge } from './audio/ambientCaptionBridge';
import {
  createCricketChorusBuffer,
  createDistantHumBuffer,
  createLanternChimeBuffer,
} from './audio/proceduralBuffers';
import { collidesWithColliders, type RectCollider } from './collision';
import {
  createAccessibilityPresetControl,
  type AccessibilityPresetControlHandle,
} from './controls/accessibilityPresetControl';
import {
  createAudioHudControl,
  type AudioHudControlHandle,
} from './controls/audioHudControl';
import {
  createGraphicsQualityControl,
  type GraphicsQualityControlHandle,
} from './controls/graphicsQualityControl';
import {
  KeyBindings,
  createKeyBindingAwareSource,
  formatKeyLabel,
  type KeyBindingAction,
  type KeyBindingConfig,
} from './controls/keyBindings';
import { KeyboardControls } from './controls/KeyboardControls';
import { VirtualJoystick } from './controls/VirtualJoystick';
import {
  createBackyardEnvironment,
  type BackyardEnvironmentBuild,
} from './environments/backyard';
import { evaluateFailoverDecision, renderTextFallback } from './failover';
import {
  createManualModeToggle,
  type ManualModeToggleHandle,
} from './failover/manualModeToggle';
import { createPerformanceFailoverHandler } from './failover/performanceFailover';
import {
  FLOOR_PLAN,
  FLOOR_PLAN_SCALE,
  UPPER_FLOOR_PLAN,
  getCombinedWallSegments,
  getFloorBounds,
  RoomWall,
  WALL_THICKNESS,
  type FloorPlanDefinition,
  type RoomCategory,
} from './floorPlan';
import {
  GRAPHICS_QUALITY_PRESETS,
  createGraphicsQualityManager,
  type GraphicsQualityManager,
} from './graphics/qualityManager';
import {
  createAudioSubtitles,
  type AudioSubtitlesHandle,
} from './hud/audioSubtitles';
import { createHelpModal } from './hud/helpModal';
import {
  createHudLayoutManager,
  type HudLayoutManagerHandle,
} from './hud/layoutManager';
import {
  createMovementLegend,
  type MovementLegendHandle,
} from './hud/movementLegend';
import {
  createImmersiveModeUrl,
  shouldDisablePerformanceFailover,
} from './immersiveUrl';
import {
  applyLightmapUv2,
  createInteriorLightmapTextures,
} from './lighting/bakedLightmaps';
import {
  createLightingDebugController,
  type LightingMode,
} from './lighting/debugControls';
import { getCameraRelativeMovementVector } from './movement/cameraRelativeMovement';
import { createWindowPoiAnalytics } from './poi/analytics';
import { PoiInteractionManager } from './poi/interactionManager';
import {
  createPoiInstances,
  type PoiInstance,
  type PoiInstanceOverrides,
} from './poi/markers';
import { getPoiDefinitions } from './poi/registry';
import { injectPoiStructuredData } from './poi/structuredData';
import { PoiTooltipOverlay } from './poi/tooltipOverlay';
import { PoiTourGuide } from './poi/tourGuide';
import { updateVisitedBadge } from './poi/visitedBadge';
import { PoiVisitedState } from './poi/visitedState';
import {
  createFlywheelShowpiece,
  type FlywheelShowpieceBuild,
} from './structures/flywheel';
import {
  createGabrielSentry,
  type GabrielSentryBuild,
} from './structures/gabrielSentry';
import {
  createJobbotTerminal,
  type JobbotTerminalBuild,
} from './structures/jobbotTerminal';
import { createLivingRoomMediaWall } from './structures/mediaWall';
import { createStaircase, type StaircaseConfig } from './structures/staircase';
import {
  createTokenPlaceRack,
  type TokenPlaceRackBuild,
} from './structures/tokenPlaceRack';
import { createImmersiveGradientTexture } from './theme/immersiveGradient';

const WALL_HEIGHT = 6;
const FENCE_HEIGHT = 2.4;
const FENCE_THICKNESS = 0.28;
type KeyBindingSnapshot = Record<KeyBindingAction, string[]>;

declare global {
  interface Window {
    portfolio?: {
      input?: {
        keyBindings?: {
          getBindings(): KeyBindingSnapshot;
          setBinding(action: KeyBindingAction, keys: readonly string[]): void;
          resetBinding(action: KeyBindingAction): void;
          resetAll(): void;
        };
      };
    };
  }
}

const PLAYER_RADIUS = 0.75;
const PLAYER_SPEED = 6;
const MOVEMENT_SMOOTHING = 8;
const CAMERA_PAN_SMOOTHING = 6;
const CAMERA_ZOOM_SMOOTHING = 6;
const CAMERA_MARGIN = 1.1;
const MIN_CAMERA_ZOOM = 0.65;
const MAX_CAMERA_ZOOM = 1.65;
const CAMERA_ZOOM_WHEEL_SENSITIVITY = 0.0018;
const CEILING_COVE_OFFSET = 0.35;
const LED_STRIP_THICKNESS = 0.12;
const LED_STRIP_DEPTH = 0.22;
const LED_STRIP_EDGE_BUFFER = 0.3;
const POSITION_EPSILON = 1e-4;
const BACKYARD_ROOM_ID = 'backyard';
const PERFORMANCE_FAILOVER_FPS_THRESHOLD = 30;
const PERFORMANCE_FAILOVER_DURATION_MS = 5000;

const toWorldUnits = (value: number) => value * FLOOR_PLAN_SCALE;

type AppMode = 'immersive' | 'fallback';
type FloorId = 'ground' | 'upper';

const markDocumentReady = (mode: AppMode) => {
  const root = document.documentElement;
  root.dataset.appMode = mode;
  root.removeAttribute('data-app-loading');
};

let immersiveFailureHandled = false;

const handleImmersiveFailure = (
  container: HTMLElement,
  error: unknown,
  { renderer }: { renderer?: WebGLRenderer } = {}
) => {
  if (immersiveFailureHandled) {
    return;
  }
  immersiveFailureHandled = true;
  console.error('Failed to initialize immersive scene:', error);

  if (renderer) {
    try {
      renderer.setAnimationLoop(null);
    } catch (loopError) {
      console.error('Failed to stop immersive renderer loop:', loopError);
    }

    try {
      renderer.dispose();
    } catch (disposeError) {
      console.error('Failed to dispose immersive renderer:', disposeError);
    }

    try {
      renderer.domElement.remove();
    } catch (removeError) {
      console.error('Failed to remove renderer canvas:', removeError);
    }
  }

  try {
    renderTextFallback(container, {
      reason: 'immersive-init-error',
      immersiveUrl: createImmersiveModeUrl(),
    });
  } catch (fallbackError) {
    console.error('Failed to render fallback experience:', fallbackError);
  }

  markDocumentReady('fallback');
};

const STAIRCASE_CONFIG = {
  name: 'LivingRoomStaircase',
  basePosition: new Vector3(toWorldUnits(6.2), 0, toWorldUnits(-5.3)),
  direction: 'negativeZ',
  step: {
    count: 9,
    rise: 0.42,
    run: toWorldUnits(0.85),
    width: toWorldUnits(3.1),
    material: {
      color: 0x708091,
      roughness: 0.6,
      metalness: 0.12,
    },
    colliderInset: toWorldUnits(0.05),
  },
  landing: {
    depth: toWorldUnits(2.6),
    thickness: 0.38,
    material: {
      color: 0x5b6775,
      roughness: 0.55,
      metalness: 0.08,
    },
    colliderInset: toWorldUnits(0.05),
    guard: {
      height: 0.55,
      thickness: toWorldUnits(0.14),
      inset: toWorldUnits(0.07),
      widthScale: 0.95,
      material: {
        color: 0x2c343f,
        roughness: 0.7,
        metalness: 0.05,
      },
    },
  },
} satisfies StaircaseConfig;

const LIGHTING_OPTIONS = {
  enableLedStrips: true,
  enableBloom: true,
  ledEmissiveIntensity: 3.2,
  ledLightIntensity: 1.4,
  bloomStrength: 0.55,
  bloomRadius: 0.85,
  bloomThreshold: 0.2,
} as const;

const groundColliders: RectCollider[] = [];
const upperFloorColliders: RectCollider[] = [];
const staticColliders: RectCollider[] = [];
const poiInstances: PoiInstance[] = [];
let backyardEnvironment: BackyardEnvironmentBuild | null = null;
let flywheelShowpiece: FlywheelShowpieceBuild | null = null;
let jobbotTerminal: JobbotTerminalBuild | null = null;
let tokenPlaceRack: TokenPlaceRackBuild | null = null;
let gabrielSentry: GabrielSentryBuild | null = null;
let ledStripGroup: Group | null = null;
let ledFillLightGroup: Group | null = null;
const ledStripMaterials: MeshStandardMaterial[] = [];
const ledFillLightsList: PointLight[] = [];
let ambientAudioController: AmbientAudioController | null = null;

const roomDefinitions = new Map(
  FLOOR_PLAN.rooms.map((room) => [room.id, room])
);

function getRoomCategory(roomId: string): RoomCategory {
  const room = roomDefinitions.get(roomId);
  return room?.category ?? 'interior';
}

function isInsideAnyRoom(
  plan: FloorPlanDefinition,
  x: number,
  z: number
): boolean {
  return plan.rooms.some(
    (room) =>
      x >= room.bounds.minX - POSITION_EPSILON &&
      x <= room.bounds.maxX + POSITION_EPSILON &&
      z >= room.bounds.minZ - POSITION_EPSILON &&
      z <= room.bounds.maxZ + POSITION_EPSILON
  );
}

function getOutwardDirectionForWall(wall: RoomWall): { x: number; z: number } {
  switch (wall) {
    case 'north':
      return { x: 0, z: 1 };
    case 'south':
      return { x: 0, z: -1 };
    case 'east':
      return { x: 1, z: 0 };
    case 'west':
      return { x: -1, z: 0 };
  }
}

const container = document.getElementById('app');

if (!container) {
  throw new Error('Missing #app container element.');
}

const failoverDecision = evaluateFailoverDecision();

if (failoverDecision.shouldUseFallback) {
  const immersiveUrl = createImmersiveModeUrl();
  renderTextFallback(container, {
    reason: failoverDecision.reason ?? 'manual',
    immersiveUrl,
  });
  markDocumentReady('fallback');
} else {
  const failImmersive = (
    error: unknown,
    options: { renderer?: WebGLRenderer } = {}
  ) => handleImmersiveFailure(container, error, options);

  try {
    initializeImmersiveScene(container, failImmersive);
  } catch (error) {
    failImmersive(error);
  }
}

function initializeImmersiveScene(
  container: HTMLElement,
  onFatalError: (error: unknown, options: { renderer?: WebGLRenderer }) => void
) {
  const immersiveUrl = createImmersiveModeUrl();
  const renderer = new WebGLRenderer({ antialias: true });
  renderer.outputColorSpace = SRGBColorSpace;
  renderer.toneMapping = ACESFilmicToneMapping;
  renderer.toneMappingExposure = 1.1;
  renderer.setPixelRatio(Math.min(window.devicePixelRatio, 2));
  renderer.setSize(window.innerWidth, window.innerHeight);
  renderer.setClearColor(new Color(0x0d121c));
  container.appendChild(renderer.domElement);

  ledStripMaterials.length = 0;
  ledFillLightsList.length = 0;

  let manualModeToggle: ManualModeToggleHandle | null = null;
  let hudLayoutManager: HudLayoutManagerHandle | null = null;
  let immersiveDisposed = false;
  let beforeUnloadHandler: (() => void) | null = null;
  let audioHudHandle: AudioHudControlHandle | null = null;
  let audioSubtitles: AudioSubtitlesHandle | null = null;
  let ambientCaptionBridge: AmbientCaptionBridge | null = null;
  let graphicsQualityManager: GraphicsQualityManager | null = null;
  let graphicsQualityControl: GraphicsQualityControlHandle | null = null;
  let unsubscribeGraphicsQuality: (() => void) | null = null;
  let accessibilityPresetManager: AccessibilityPresetManager | null = null;
  let accessibilityControlHandle: AccessibilityPresetControlHandle | null =
    null;
  let unsubscribeAccessibility: (() => void) | null = null;
  let hudFocusAnnouncer: HudFocusAnnouncerHandle | null = null;
  let getAmbientAudioVolume = () =>
    ambientAudioController?.getMasterVolume() ?? 1;
  let setAmbientAudioVolume = (volume: number) => {
    ambientAudioController?.setMasterVolume(volume);
  };

  const searchParams = new URLSearchParams(window.location.search);
  const disablePerformanceFailover =
    shouldDisablePerformanceFailover(searchParams);

  const performanceFailover = createPerformanceFailoverHandler({
    renderer,
    container,
    immersiveUrl,
    markAppReady: markDocumentReady,
    fpsThreshold: PERFORMANCE_FAILOVER_FPS_THRESHOLD,
    minimumDurationMs: PERFORMANCE_FAILOVER_DURATION_MS,
    onTrigger: ({ averageFps, durationMs }) => {
      const roundedDuration = Math.round(durationMs);
      const averaged = averageFps.toFixed(1);
      console.warn(
        `Switching to text fallback after ${roundedDuration}ms below ` +
          `${PERFORMANCE_FAILOVER_FPS_THRESHOLD} FPS (avg ${averaged} FPS).`
      );
    },
    onBeforeFallback: () => {
      disposeImmersiveResources();
    },
    disabled: disablePerformanceFailover,
  });

  const handleFatalError = (error: unknown) => {
    disposeImmersiveResources();
    onFatalError(error, { renderer });
  };

  const scene = new Scene();
  scene.background = createImmersiveGradientTexture();

  const poiOverrides: PoiInstanceOverrides = {};
  const poiDefinitions = getPoiDefinitions();
  injectPoiStructuredData(poiDefinitions);

  const floorBounds = getFloorBounds(FLOOR_PLAN);
  const floorCenter = new Vector3(
    (floorBounds.minX + floorBounds.maxX) / 2,
    0,
    (floorBounds.minZ + floorBounds.maxZ) / 2
  );

  const initialRoom = FLOOR_PLAN.rooms[0];
  const initialPlayerPosition = new Vector3(
    (initialRoom.bounds.minX + initialRoom.bounds.maxX) / 2,
    PLAYER_RADIUS,
    (initialRoom.bounds.minZ + initialRoom.bounds.maxZ) / 2
  );

  const halfWidth = (floorBounds.maxX - floorBounds.minX) / 2;
  const distanceToNorthEdge = floorBounds.maxZ - initialPlayerPosition.z;
  const distanceToSouthEdge = initialPlayerPosition.z - floorBounds.minZ;
  const largestHalfExtent = Math.max(
    halfWidth,
    distanceToNorthEdge,
    distanceToSouthEdge
  );
  const baseCameraSize = largestHalfExtent + CAMERA_MARGIN;
  let cameraZoom = 1;
  let cameraZoomTarget = 1;

  const aspect = window.innerWidth / window.innerHeight;
  const camera = new OrthographicCamera(
    -baseCameraSize * aspect,
    baseCameraSize * aspect,
    baseCameraSize,
    -baseCameraSize,
    0.1,
    1000
  );
  const audioListener = new AudioListener();
  camera.add(audioListener);
  const cameraBaseOffset = new Vector3(
    baseCameraSize * 1.06,
    baseCameraSize * 1.08,
    baseCameraSize * 1.06
  );

  const cameraCenter = initialPlayerPosition.clone();
  camera.position.copy(cameraCenter).add(cameraBaseOffset);
  camera.lookAt(cameraCenter.x, cameraCenter.y, cameraCenter.z);

  const ambientLight = new AmbientLight(0xf5f7ff, 0.38);
  const hemisphericLight = new HemisphereLight(0x324a6d, 0x131a17, 0.22);
  const directionalLight = new DirectionalLight(0xf1f0ff, 0.64);
  directionalLight.position.set(20, 30, 10);
  directionalLight.target.position.set(floorCenter.x, 0, floorCenter.z);
  scene.add(ambientLight);
  scene.add(hemisphericLight);
  scene.add(directionalLight);
  scene.add(directionalLight.target);

  const backyardRoom = FLOOR_PLAN.rooms.find(
    (room) => room.id === BACKYARD_ROOM_ID
  );
  if (backyardRoom) {
    backyardEnvironment = createBackyardEnvironment(backyardRoom.bounds);
    scene.add(backyardEnvironment.group);
    backyardEnvironment.colliders.forEach((collider) =>
      groundColliders.push(collider)
    );
  }

  const floorMaterial = new MeshStandardMaterial({ color: 0x2a3547 });
  const floorShape = new Shape();
  const [firstX, firstZ] = FLOOR_PLAN.outline[0];
  floorShape.moveTo(firstX, firstZ);
  for (let i = 1; i < FLOOR_PLAN.outline.length; i += 1) {
    const [x, z] = FLOOR_PLAN.outline[i];
    floorShape.lineTo(x, z);
  }
  floorShape.closePath();
  const floorGeometry = new ShapeGeometry(floorShape);
  applyLightmapUv2(floorGeometry);
  floorGeometry.rotateX(-Math.PI / 2);
  const floor = new Mesh(floorGeometry, floorMaterial);
  floor.position.y = 0;
  scene.add(floor);

  const wallMaterial = new MeshStandardMaterial({ color: 0x3d4a63 });
  const fenceMaterial = new MeshStandardMaterial({ color: 0x4a5668 });

  const interiorLightmaps = createInteriorLightmapTextures({
    floorSize: {
      width: floorBounds.maxX - floorBounds.minX,
      depth: floorBounds.maxZ - floorBounds.minZ,
    },
  });
  floorMaterial.lightMap = interiorLightmaps.floor;
  floorMaterial.lightMapIntensity = 0.78;
  wallMaterial.lightMap = interiorLightmaps.wall;
  wallMaterial.lightMapIntensity = 0.68;
  fenceMaterial.lightMap = interiorLightmaps.wall;
  fenceMaterial.lightMapIntensity = 0.56;
  const wallGroup = new Group();
  const combinedWallSegments = getCombinedWallSegments(FLOOR_PLAN);

  combinedWallSegments.forEach((segment) => {
    const length =
      segment.orientation === 'horizontal'
        ? Math.abs(segment.end.x - segment.start.x)
        : Math.abs(segment.end.z - segment.start.z);
    if (length <= 1e-4) {
      return;
    }

    const hasExterior = segment.rooms.some(
      (roomInfo) => getRoomCategory(roomInfo.id) === 'exterior'
    );
    const hasInterior = segment.rooms.some(
      (roomInfo) => getRoomCategory(roomInfo.id) !== 'exterior'
    );
    const isMixed = hasExterior && hasInterior;
    const segmentThickness =
      hasExterior && !isMixed ? FENCE_THICKNESS : WALL_THICKNESS;
    const segmentHeight = hasExterior && !isMixed ? FENCE_HEIGHT : WALL_HEIGHT;
    const material = hasExterior && !isMixed ? fenceMaterial : wallMaterial;

    const isInterior = segment.rooms.length > 1;
    const extension = isInterior ? segmentThickness * 0.5 : segmentThickness;
    const width =
      segment.orientation === 'horizontal'
        ? length + extension
        : segmentThickness;
    const depth =
      segment.orientation === 'horizontal'
        ? segmentThickness
        : length + extension;

    const baseX =
      segment.orientation === 'horizontal'
        ? (segment.start.x + segment.end.x) / 2
        : segment.start.x;
    const baseZ =
      segment.orientation === 'horizontal'
        ? segment.start.z
        : (segment.start.z + segment.end.z) / 2;

    let offsetX = 0;
    let offsetZ = 0;
    if (!isInterior) {
      const direction = getOutwardDirectionForWall(segment.rooms[0].wall);
      offsetX = direction.x * (WALL_THICKNESS / 2);
      offsetZ = direction.z * (WALL_THICKNESS / 2);
    }

    const geometry = new BoxGeometry(width, segmentHeight, depth);
    applyLightmapUv2(geometry);
    const wall = new Mesh(geometry, material);
    wall.position.set(baseX + offsetX, segmentHeight / 2, baseZ + offsetZ);
    wallGroup.add(wall);

    groundColliders.push({
      minX: wall.position.x - width / 2,
      maxX: wall.position.x + width / 2,
      minZ: wall.position.z - depth / 2,
      maxZ: wall.position.z + depth / 2,
    });
  });

  scene.add(wallGroup);

  const livingRoom = FLOOR_PLAN.rooms.find((room) => room.id === 'livingRoom');
  if (livingRoom) {
    const mediaWall = createLivingRoomMediaWall(livingRoom.bounds);
    scene.add(mediaWall.group);
    mediaWall.colliders.forEach((collider) => staticColliders.push(collider));

    const tvBinding = mediaWall.poiBindings.futuroptimistTv;
    const tvHitArea = tvBinding.screen.clone();
    const tvHitMaterial = new MeshBasicMaterial({
      transparent: true,
      opacity: 0,
      depthWrite: false,
      side: DoubleSide,
      toneMapped: false,
    });
    tvHitArea.material = tvHitMaterial;
    tvHitArea.visible = true;
    tvHitArea.renderOrder = tvBinding.glow.renderOrder + 1;
    mediaWall.group.add(tvHitArea);

    poiOverrides['futuroptimist-living-room-tv'] = {
      mode: 'display',
      hitArea: tvHitArea,
      highlight: {
        mesh: tvBinding.glow,
        material: tvBinding.glowMaterial,
        baseOpacity: tvBinding.glowMaterial.opacity,
        focusOpacity: 0.55,
      },
    };
  }

  const staircase = createStaircase(STAIRCASE_CONFIG);
  scene.add(staircase.group);
  const stairTotalRise = staircase.totalRise;
  const stairCenterX = STAIRCASE_CONFIG.basePosition.x;
  const stairHalfWidth = STAIRCASE_CONFIG.step.width / 2;
  const stairRun = STAIRCASE_CONFIG.step.run;
  const stairBottomZ = STAIRCASE_CONFIG.basePosition.z;
  const stairTopZ = stairBottomZ - stairRun * STAIRCASE_CONFIG.step.count;
  const stairLandingDepth = STAIRCASE_CONFIG.landing.depth;
  const stairLandingMinZ = stairTopZ - stairLandingDepth;
  const upperFloorElevation =
    stairTotalRise + STAIRCASE_CONFIG.landing.thickness;
  const stairTransitionMargin = toWorldUnits(0.6);
  const stairGuardThickness = toWorldUnits(0.22);
  const stairGuardMinZ = stairLandingMinZ;
  const stairGuardMaxZ = stairBottomZ + toWorldUnits(0.6);

  groundColliders.push({
    minX: stairCenterX - stairHalfWidth - stairGuardThickness,
    maxX: stairCenterX - stairHalfWidth,
    minZ: stairGuardMinZ,
    maxZ: stairGuardMaxZ,
  });
  groundColliders.push({
    minX: stairCenterX + stairHalfWidth,
    maxX: stairCenterX + stairHalfWidth + stairGuardThickness,
    minZ: stairGuardMinZ,
    maxZ: stairGuardMaxZ,
  });

  const upperFloorGroup = new Group();
  upperFloorGroup.visible = false;
  scene.add(upperFloorGroup);

  const upperFloorMaterial = new MeshStandardMaterial({
    color: 0x1f273a,
    side: DoubleSide,
  });
  const upperFloorShape = new Shape();
  const [upperFirstX, upperFirstZ] = UPPER_FLOOR_PLAN.outline[0];
  upperFloorShape.moveTo(upperFirstX, upperFirstZ);
  for (let i = 1; i < UPPER_FLOOR_PLAN.outline.length; i += 1) {
    const [x, z] = UPPER_FLOOR_PLAN.outline[i];
    upperFloorShape.lineTo(x, z);
  }
  upperFloorShape.closePath();
  const upperFloorGeometry = new ShapeGeometry(upperFloorShape);
  upperFloorGeometry.rotateX(-Math.PI / 2);
  const upperFloor = new Mesh(upperFloorGeometry, upperFloorMaterial);
  upperFloor.position.y = upperFloorElevation;
  upperFloorGroup.add(upperFloor);

  const upperWallMaterial = new MeshStandardMaterial({ color: 0x46536a });
  const upperWallGroup = new Group();
  upperFloorGroup.add(upperWallGroup);
  const upperWallSegments = getCombinedWallSegments(UPPER_FLOOR_PLAN);

  upperWallSegments.forEach((segment) => {
    const length =
      segment.orientation === 'horizontal'
        ? Math.abs(segment.end.x - segment.start.x)
        : Math.abs(segment.end.z - segment.start.z);
    if (length <= 1e-4) {
      return;
    }

    const hasExterior = segment.rooms.some(
      (roomInfo) => getRoomCategory(roomInfo.id) === 'exterior'
    );
    const hasInterior = segment.rooms.some(
      (roomInfo) => getRoomCategory(roomInfo.id) !== 'exterior'
    );
    const isMixed = hasExterior && hasInterior;
    const segmentThickness =
      hasExterior && !isMixed ? FENCE_THICKNESS : WALL_THICKNESS;
    const segmentHeight = hasExterior && !isMixed ? FENCE_HEIGHT : WALL_HEIGHT;
    const isInterior = segment.rooms.length > 1;
    const extension = isInterior ? segmentThickness * 0.5 : segmentThickness;
    const width =
      segment.orientation === 'horizontal'
        ? length + extension
        : segmentThickness;
    const depth =
      segment.orientation === 'horizontal'
        ? segmentThickness
        : length + extension;

    const baseX =
      segment.orientation === 'horizontal'
        ? (segment.start.x + segment.end.x) / 2
        : segment.start.x;
    const baseZ =
      segment.orientation === 'horizontal'
        ? segment.start.z
        : (segment.start.z + segment.end.z) / 2;

    let offsetX = 0;
    let offsetZ = 0;
    if (!isInterior) {
      const direction = getOutwardDirectionForWall(segment.rooms[0].wall);
      offsetX = direction.x * (WALL_THICKNESS / 2);
      offsetZ = direction.z * (WALL_THICKNESS / 2);
    }

    const geometry = new BoxGeometry(width, segmentHeight, depth);
    const wall = new Mesh(geometry, upperWallMaterial);
    wall.position.set(
      baseX + offsetX,
      upperFloorElevation + segmentHeight / 2,
      baseZ + offsetZ
    );
    upperWallGroup.add(wall);

    upperFloorColliders.push({
      minX: wall.position.x - width / 2,
      maxX: wall.position.x + width / 2,
      minZ: wall.position.z - depth / 2,
      maxZ: wall.position.z + depth / 2,
    });
  });

  const floorPlansById: Record<FloorId, FloorPlanDefinition> = {
    ground: FLOOR_PLAN,
    upper: UPPER_FLOOR_PLAN,
  };

  const floorColliders: Record<FloorId, RectCollider[]> = {
    ground: groundColliders,
    upper: upperFloorColliders,
  };

  if (LIGHTING_OPTIONS.enableLedStrips) {
    const ledHeight = WALL_HEIGHT - CEILING_COVE_OFFSET;
    const ledBaseColor = new Color(0x101623);
    const ledGroup = new Group();
    const ledFillLights = new Group();
    ledStripGroup = ledGroup;
    ledFillLightGroup = ledFillLights;
    const roomLedGroups = new Map<string, Group>();
    const roomLedMaterials = new Map<string, MeshStandardMaterial>();

    FLOOR_PLAN.rooms.forEach((room) => {
      if (getRoomCategory(room.id) === 'exterior') {
        return;
      }
      const emissiveColor = new Color(room.ledColor);
      const material = new MeshStandardMaterial({
        color: ledBaseColor,
        emissive: emissiveColor,
        emissiveIntensity: LIGHTING_OPTIONS.ledEmissiveIntensity,
        roughness: 0.35,
        metalness: 0.15,
      });
      ledStripMaterials.push(material);
      roomLedMaterials.set(room.id, material);

      const group = new Group();
      group.name = `${room.name} LED`; // helpful for debugging
      roomLedGroups.set(room.id, group);
      ledGroup.add(group);

      const inset = 1.1;
      const light = new PointLight(
        emissiveColor,
        LIGHTING_OPTIONS.ledLightIntensity,
        Math.max(
          room.bounds.maxX - room.bounds.minX,
          room.bounds.maxZ - room.bounds.minZ
        ) * 1.1,
        2
      );
      light.position.set(
        (room.bounds.minX + room.bounds.maxX) / 2,
        ledHeight - 0.1,
        (room.bounds.minZ + room.bounds.maxZ) / 2
      );
      light.castShadow = false;
      ledFillLights.add(light);
      ledFillLightsList.push(light);

      const cornerOffsets = [
        new Vector3(
          room.bounds.minX + inset,
          ledHeight - 0.1,
          room.bounds.minZ + inset
        ),
        new Vector3(
          room.bounds.maxX - inset,
          ledHeight - 0.1,
          room.bounds.minZ + inset
        ),
        new Vector3(
          room.bounds.minX + inset,
          ledHeight - 0.1,
          room.bounds.maxZ - inset
        ),
        new Vector3(
          room.bounds.maxX - inset,
          ledHeight - 0.1,
          room.bounds.maxZ - inset
        ),
      ];

      cornerOffsets.forEach((offset) => {
        const cornerLight = new PointLight(
          emissiveColor,
          LIGHTING_OPTIONS.ledLightIntensity * 0.35,
          Math.max(
            room.bounds.maxX - room.bounds.minX,
            room.bounds.maxZ - room.bounds.minZ
          ) * 0.9,
          2
        );
        cornerLight.position.copy(offset);
        cornerLight.castShadow = false;
        ledFillLights.add(cornerLight);
      });
    });

    combinedWallSegments.forEach((segment) => {
      const segmentLength =
        segment.orientation === 'horizontal'
          ? Math.abs(segment.end.x - segment.start.x)
          : Math.abs(segment.end.z - segment.start.z);
      const effectiveLength = segmentLength - LED_STRIP_EDGE_BUFFER * 2;
      if (effectiveLength <= LED_STRIP_DEPTH * 0.5) {
        return;
      }

      const width =
        segment.orientation === 'horizontal'
          ? effectiveLength
          : LED_STRIP_DEPTH;
      const depth =
        segment.orientation === 'horizontal'
          ? LED_STRIP_DEPTH
          : effectiveLength;
      const baseX =
        segment.orientation === 'horizontal'
          ? (segment.start.x + segment.end.x) / 2
          : segment.start.x;
      const baseZ =
        segment.orientation === 'horizontal'
          ? segment.start.z
          : (segment.start.z + segment.end.z) / 2;

      segment.rooms.forEach((roomInfo) => {
        if (getRoomCategory(roomInfo.id) === 'exterior') {
          return;
        }
        const material = roomLedMaterials.get(roomInfo.id);
        const group = roomLedGroups.get(roomInfo.id);
        if (!material || !group) {
          return;
        }
        const direction = getOutwardDirectionForWall(roomInfo.wall);
        const inwardOffset =
          segment.rooms.length > 1
            ? WALL_THICKNESS / 2 + LED_STRIP_DEPTH / 2
            : LED_STRIP_DEPTH / 2;
        const offsetX = -direction.x * inwardOffset;
        const offsetZ = -direction.z * inwardOffset;

        const geometry = new BoxGeometry(width, LED_STRIP_THICKNESS, depth);
        const strip = new Mesh(geometry, material);
        strip.position.set(baseX + offsetX, ledHeight, baseZ + offsetZ);
        strip.renderOrder = 1;
        group.add(strip);
      });
    });

    scene.add(ledGroup);
    scene.add(ledFillLights);
  }

  const builtPoiInstances = createPoiInstances(poiDefinitions, poiOverrides);
  builtPoiInstances.forEach((poi) => {
    if (!poi.group.parent) {
      scene.add(poi.group);
    }
    if (poi.collider) {
      staticColliders.push(poi.collider);
    }
    poiInstances.push(poi);
  });

  const poiAnalytics = createWindowPoiAnalytics();
  const poiTooltipOverlay = new PoiTooltipOverlay({ container });
  const poiVisitedState = new PoiVisitedState();
  const poiTourGuide = new PoiTourGuide({
    definitions: poiDefinitions,
    visitedState: poiVisitedState,
    priorityOrder: [
      'futuroptimist-living-room-tv',
      'tokenplace-studio-cluster',
      'gabriel-studio-sentry',
      'flywheel-studio-flywheel',
      'jobbot-studio-terminal',
      'axel-studio-tracker',
      'gitshelves-living-room-installation',
      'danielsmith-portfolio-table',
      'f2clipboard-kitchen-console',
      'sigma-kitchen-workbench',
      'wove-kitchen-loom',
      'pr-reaper-backyard-console',
      'dspace-backyard-rocket',
      'sugarkube-backyard-greenhouse',
    ],
  });

  const handleVisitedUpdate = (visited: ReadonlySet<string>) => {
    for (const poi of poiInstances) {
      const isVisited = visited.has(poi.definition.id);
      if (poi.visited !== isVisited) {
        poi.visited = isVisited;
      }
    }
    poiTooltipOverlay.setVisitedPoiIds(visited);
  };

  const removeVisitedSubscription =
    poiVisitedState.subscribe(handleVisitedUpdate);
  const removeTourGuideSubscription = poiTourGuide.subscribe(
    (recommendation) => {
      poiTooltipOverlay.setRecommendation(recommendation);
    }
  );

  const flywheelPoi = poiInstances.find(
    (poi) => poi.definition.id === 'flywheel-studio-flywheel'
  );
  const jobbotPoi = poiInstances.find(
    (poi) => poi.definition.id === 'jobbot-studio-terminal'
  );
  const tokenPlacePoi = poiInstances.find(
    (poi) => poi.definition.id === 'tokenplace-studio-cluster'
  );
  const gabrielPoi = poiInstances.find(
    (poi) => poi.definition.id === 'gabriel-studio-sentry'
  );
  const studioRoom = FLOOR_PLAN.rooms.find((room) => room.id === 'studio');
  if (studioRoom) {
    const centerX =
      flywheelPoi?.group.position.x ??
      (studioRoom.bounds.minX + studioRoom.bounds.maxX) / 2;
    const centerZ =
      flywheelPoi?.group.position.z ??
      (studioRoom.bounds.minZ + studioRoom.bounds.maxZ) / 2;
    const showpiece = createFlywheelShowpiece({
      centerX,
      centerZ,
      roomBounds: studioRoom.bounds,
      orientationRadians: flywheelPoi?.group.rotation.y ?? 0,
    });
    scene.add(showpiece.group);
    showpiece.colliders.forEach((collider) => groundColliders.push(collider));
    flywheelShowpiece = showpiece;

    const terminalOrientation = jobbotPoi?.group.rotation.y ?? -Math.PI / 2;
    const terminalX = MathUtils.clamp(
      jobbotPoi?.group.position.x ?? 11.4,
      studioRoom.bounds.minX + 1.2,
      studioRoom.bounds.maxX - 0.8
    );
    const terminalZ = MathUtils.clamp(
      jobbotPoi?.group.position.z ?? -0.6,
      studioRoom.bounds.minZ + 1.2,
      studioRoom.bounds.maxZ - 1.1
    );
    const terminal = createJobbotTerminal({
      position: { x: terminalX, y: 0, z: terminalZ },
      orientationRadians: terminalOrientation,
    });
    scene.add(terminal.group);
    terminal.colliders.forEach((collider) => groundColliders.push(collider));
    jobbotTerminal = terminal;

    if (tokenPlacePoi) {
      const rack = createTokenPlaceRack({
        position: {
          x: tokenPlacePoi.group.position.x,
          y: tokenPlacePoi.group.position.y,
          z: tokenPlacePoi.group.position.z,
        },
        orientationRadians: tokenPlacePoi.group.rotation.y ?? 0,
      });
      scene.add(rack.group);
      rack.colliders.forEach((collider) => groundColliders.push(collider));
      tokenPlaceRack = rack;
    }

    if (gabrielPoi) {
      const sentry = createGabrielSentry({
        position: {
          x: gabrielPoi.group.position.x,
          y: gabrielPoi.group.position.y,
          z: gabrielPoi.group.position.z,
        },
        orientationRadians: gabrielPoi.group.rotation.y ?? 0,
      });
      scene.add(sentry.group);
      sentry.colliders.forEach((collider) => groundColliders.push(collider));
      gabrielSentry = sentry;
    }
  }

  const poiInteractionManager = new PoiInteractionManager(
    renderer.domElement,
    camera,
    poiInstances,
    poiAnalytics
  );
  const removeHoverListener = poiInteractionManager.addHoverListener((poi) => {
    poiTooltipOverlay.setHovered(poi);
  });
  const removeSelectionStateListener =
    poiInteractionManager.addSelectionStateListener((poi) => {
      poiTooltipOverlay.setSelected(poi);
    });
  const removeSelectionListener = poiInteractionManager.addSelectionListener(
    (poi) => {
      poiVisitedState.markVisited(poi.id);
      if (poi.narration?.caption && audioSubtitles) {
        audioSubtitles.show({
          id: `poi-${poi.id}`,
          text: poi.narration.caption,
          source: 'poi',
          durationMs: poi.narration.durationMs,
          priority: 5,
        });
      }
    }
  );
  poiInteractionManager.start();
  beforeUnloadHandler = () => {
    disposeImmersiveResources();
  };
  window.addEventListener('beforeunload', beforeUnloadHandler);

  const playerMaterial = new MeshStandardMaterial({ color: 0xffc857 });
  const playerGeometry = new SphereGeometry(PLAYER_RADIUS, 32, 32);
  const player = new Mesh(playerGeometry, playerMaterial);
  player.position.copy(initialPlayerPosition);
  scene.add(player);

  const controlOverlay = document.getElementById('control-overlay');
  const keyBindings = new KeyBindings();
  const KEY_BINDINGS_STORAGE_KEY = 'danielsmith.io:keyBindings';
  const bindingActions: KeyBindingAction[] = [
    'moveForward',
    'moveBackward',
    'moveLeft',
    'moveRight',
    'interact',
    'help',
  ];
  const bindingActionSet = new Set<KeyBindingAction>(bindingActions);

  const getBindingSnapshot = (): KeyBindingSnapshot => {
    const snapshot = {} as KeyBindingSnapshot;
    for (const action of bindingActions) {
      snapshot[action] = [...keyBindings.getBindings(action)];
    }
    return snapshot;
  };

  const loadStoredKeyBindings = () => {
    try {
      const stored = window.localStorage?.getItem(KEY_BINDINGS_STORAGE_KEY);
      if (!stored) {
        return;
      }
      const parsed = JSON.parse(stored) as KeyBindingConfig;
      if (parsed && typeof parsed === 'object') {
        keyBindings.update(parsed);
      }
    } catch (error) {
      console.warn('Failed to load key bindings from storage', error);
    }
  };

  const saveKeyBindings = () => {
    try {
      window.localStorage?.setItem(
        KEY_BINDINGS_STORAGE_KEY,
        JSON.stringify(getBindingSnapshot())
      );
    } catch (error) {
      console.warn('Failed to save key bindings', error);
    }
  };

  loadStoredKeyBindings();

  const ensureKeyBindingApi = () => {
    const portfolioWindow = window as Window;
    if (!portfolioWindow.portfolio) {
      portfolioWindow.portfolio = {};
    }
    if (!portfolioWindow.portfolio.input) {
      portfolioWindow.portfolio.input = {};
    }
    portfolioWindow.portfolio.input.keyBindings = {
      getBindings() {
        return getBindingSnapshot();
      },
      setBinding(action, keys) {
        if (!bindingActionSet.has(action)) {
          throw new Error(`Unknown key binding action: ${action}`);
        }
        keyBindings.setBindings(action, Array.from(keys));
        saveKeyBindings();
      },
      resetBinding(action) {
        if (!bindingActionSet.has(action)) {
          throw new Error(`Unknown key binding action: ${action}`);
        }
        keyBindings.reset(action);
        saveKeyBindings();
      },
      resetAll() {
        keyBindings.resetAll();
        saveKeyBindings();
      },
    };
  };

  ensureKeyBindingApi();
  const interactControl = controlOverlay?.querySelector<HTMLElement>(
    '[data-control="interact"]'
  );
  const interactDescription = controlOverlay?.querySelector<HTMLElement>(
    '[data-control="interact-description"]'
  );
  const helpButton = controlOverlay?.querySelector<HTMLButtonElement>(
    '[data-control="help"]'
  );
  const interactLabelFallback = 'F';
  const movementLegend: MovementLegendHandle | null = controlOverlay
    ? createMovementLegend({
        container: controlOverlay,
        interactLabels: {
          keyboard:
            formatKeyLabel(keyBindings.getPrimaryBinding('interact')) ||
            interactLabelFallback,
        },
      })
    : null;
  const helpModal = createHelpModal({ container: document.body });
  hudFocusAnnouncer = createHudFocusAnnouncer({
    documentTarget: document,
    container: document.body,
  });
  let helpButtonClickHandler: (() => void) | null = null;
  if (helpButton) {
    helpButtonClickHandler = () => helpModal.open();
    helpButton.addEventListener('click', helpButtonClickHandler);
  }
  let interactablePoi: PoiInstance | null = null;

  const controls = new KeyboardControls();
  const keyPressSource = createKeyBindingAwareSource(controls);
  const joystick = new VirtualJoystick(renderer.domElement);
  const clock = new Clock();
  const targetVelocity = new Vector3();
  const velocity = new Vector3();
  const moveDirection = new Vector3();
  const cameraPan = new Vector3();
  const cameraPanTarget = new Vector3();
  const poiLabelLookTarget = new Vector3();
  const poiPlayerOffset = new Vector2();
  let cameraPanLimitX = 0;
  let cameraPanLimitZ = 0;
  let interactKeyWasPressed = false;
  const pinchPointers = new Map<number, { x: number; y: number }>();
  let pinchStartDistance: number | null = null;
  let pinchStartZoomTarget = cameraZoomTarget;
  const mouseCameraInput = new Vector2();
  const mouseCameraStart = new Vector2();
  let mouseCameraPointerId: number | null = null;

  let activeFloorId: FloorId = 'ground';
  let helpKeyWasPressed = false;
  const helpLabelFallback = 'H';
  const updateHelpButtonLabel = () => {
    if (!helpButton) {
      return;
    }
    const label =
      formatKeyLabel(keyBindings.getPrimaryBinding('help')) ||
      helpLabelFallback;
    helpButton.textContent = `Open help · Press ${label}`;
  };
  updateHelpButtonLabel();

  const keyBindingUnsubscribes: Array<() => void> = [];
  keyBindingUnsubscribes.push(
    keyBindings.subscribe((action, bindings) => {
      if (action === 'interact' && movementLegend) {
        const label = formatKeyLabel(bindings[0]) || interactLabelFallback;
        movementLegend.setKeyboardInteractLabel(label);
      }
      if (action === 'help') {
        updateHelpButtonLabel();
      }
      saveKeyBindings();
    })
  );

  const isWithinStairWidth = (x: number, margin = 0) =>
    Math.abs(x - stairCenterX) <= stairHalfWidth + margin;

  const computeRampHeight = (x: number, z: number): number => {
    if (!isWithinStairWidth(x, stairTransitionMargin)) {
      return 0;
    }
    const denominator = stairBottomZ - stairTopZ;
    if (Math.abs(denominator) <= 1e-6) {
      return 0;
    }
    const progress = (stairBottomZ - z) / denominator;
    if (!Number.isFinite(progress)) {
      return 0;
    }
    const clamped = MathUtils.clamp(progress, 0, 1);
    return clamped * stairTotalRise;
  };

  const predictFloorId = (x: number, z: number, current: FloorId): FloorId => {
    const rampHeight = computeRampHeight(x, z);
    if (current === 'upper') {
      const nearBottom =
        isWithinStairWidth(x, stairTransitionMargin) &&
        rampHeight <= STAIRCASE_CONFIG.step.rise * 0.5 &&
        z >= stairBottomZ - stairRun * 0.5;
      if (nearBottom) {
        return 'ground';
      }
      return 'upper';
    }

    const nearLanding =
      isWithinStairWidth(x, stairTransitionMargin) &&
      (z <= stairTopZ + stairTransitionMargin ||
        rampHeight >= stairTotalRise - STAIRCASE_CONFIG.step.rise * 0.25);
    if (nearLanding) {
      return 'upper';
    }

    return 'ground';
  };

  const canOccupyPosition = (
    x: number,
    z: number,
    floorId: FloorId
  ): boolean => {
    const inside = isInsideAnyRoom(floorPlansById[floorId], x, z);
    if (!inside) {
      return false;
    }

    if (collidesWithColliders(x, z, PLAYER_RADIUS, floorColliders[floorId])) {
      return false;
    }

    if (
      floorId === 'ground' &&
      collidesWithColliders(x, z, PLAYER_RADIUS, staticColliders)
    ) {
      return false;
    }

    return true;
  };

  const setActiveFloorId = (next: FloorId) => {
    if (activeFloorId === next) {
      return;
    }
    activeFloorId = next;
    upperFloorGroup.visible = next === 'upper';
  };

  const updatePlayerVerticalPosition = () => {
    const rampHeight = computeRampHeight(player.position.x, player.position.z);
    const baseHeight =
      activeFloorId === 'upper'
        ? upperFloorElevation
        : Math.min(rampHeight, upperFloorElevation);
    player.position.y = PLAYER_RADIUS + baseHeight;
  };

  updatePlayerVerticalPosition();

  const setCameraZoomTarget = (next: number) => {
    cameraZoomTarget = MathUtils.clamp(next, MIN_CAMERA_ZOOM, MAX_CAMERA_ZOOM);
  };

  const updateCameraPanLimits = (aspect: number) => {
    const effectiveHalfWidth = (baseCameraSize * aspect) / cameraZoom;
    const effectiveHalfHeight = baseCameraSize / cameraZoom;
    cameraPanLimitX = Math.max(0, effectiveHalfWidth - PLAYER_RADIUS);
    cameraPanLimitZ = Math.max(0, effectiveHalfHeight - PLAYER_RADIUS);
    cameraPanTarget.x = MathUtils.clamp(
      cameraPanTarget.x,
      -cameraPanLimitX,
      cameraPanLimitX
    );
    cameraPanTarget.z = MathUtils.clamp(
      cameraPanTarget.z,
      -cameraPanLimitZ,
      cameraPanLimitZ
    );
    cameraPan.x = MathUtils.clamp(
      cameraPan.x,
      -cameraPanLimitX,
      cameraPanLimitX
    );
    cameraPan.z = MathUtils.clamp(
      cameraPan.z,
      -cameraPanLimitZ,
      cameraPanLimitZ
    );
  };

  const updateCameraProjection = (aspect: number) => {
    camera.left = -baseCameraSize * aspect;
    camera.right = baseCameraSize * aspect;
    camera.top = baseCameraSize;
    camera.bottom = -baseCameraSize;
    camera.zoom = cameraZoom;
    camera.updateProjectionMatrix();
    updateCameraPanLimits(aspect);
  };

  const getPinchDistance = () => {
    const points = Array.from(pinchPointers.values());
    if (points.length < 2) {
      return 0;
    }
    const [a, b] = points;
    return Math.hypot(a.x - b.x, a.y - b.y);
  };

  updateCameraProjection(aspect);

  const handleWheelZoom = (event: WheelEvent) => {
    event.preventDefault();
    setCameraZoomTarget(
      cameraZoomTarget - event.deltaY * CAMERA_ZOOM_WHEEL_SENSITIVITY
    );
  };

  const handlePointerDownForZoom = (event: PointerEvent) => {
    if (event.pointerType !== 'touch') {
      return;
    }
    if (pinchPointers.size >= 2 && !pinchPointers.has(event.pointerId)) {
      return;
    }
    pinchPointers.set(event.pointerId, {
      x: event.clientX,
      y: event.clientY,
    });
    if (pinchPointers.size === 2) {
      pinchStartDistance = getPinchDistance();
      pinchStartZoomTarget = cameraZoomTarget;
    }
  };

  const handlePointerMoveForZoom = (event: PointerEvent) => {
    if (event.pointerType !== 'touch') {
      return;
    }
    if (!pinchPointers.has(event.pointerId)) {
      return;
    }
    pinchPointers.set(event.pointerId, {
      x: event.clientX,
      y: event.clientY,
    });
    if (pinchPointers.size < 2) {
      return;
    }
    const distance = getPinchDistance();
    if (!isFinite(distance) || distance <= 0) {
      return;
    }
    if (pinchStartDistance === null || pinchStartDistance <= 0) {
      pinchStartDistance = distance;
      pinchStartZoomTarget = cameraZoomTarget;
      return;
    }
    const scale = distance / pinchStartDistance;
    if (!isFinite(scale) || scale <= 0) {
      return;
    }
    setCameraZoomTarget(pinchStartZoomTarget * scale);
  };

  const handlePointerEndForZoom = (event: PointerEvent) => {
    if (event.pointerType !== 'touch') {
      return;
    }
    if (!pinchPointers.has(event.pointerId)) {
      return;
    }
    pinchPointers.delete(event.pointerId);
    if (pinchPointers.size < 2) {
      pinchStartDistance = null;
      pinchStartZoomTarget = cameraZoomTarget;
      return;
    }
    pinchStartDistance = getPinchDistance();
    pinchStartZoomTarget = cameraZoomTarget;
  };

  const updateMouseCameraInput = (clientX: number, clientY: number) => {
    const halfWidth = window.innerWidth / 2;
    const halfHeight = window.innerHeight / 2;
    const dx = clientX - mouseCameraStart.x;
    const dy = clientY - mouseCameraStart.y;
    mouseCameraInput.set(
      halfWidth <= 0 ? 0 : MathUtils.clamp(dx / halfWidth, -1, 1),
      halfHeight <= 0 ? 0 : MathUtils.clamp(dy / halfHeight, -1, 1)
    );
  };

  let mouseCameraDragging = false;

  const handlePointerDownForCameraPan = (event: PointerEvent) => {
    if (event.pointerType !== 'mouse' || event.button !== 0) {
      return;
    }
    renderer.domElement.setPointerCapture?.(event.pointerId);
    mouseCameraPointerId = event.pointerId;
    mouseCameraStart.set(event.clientX, event.clientY);
    mouseCameraInput.set(0, 0);
    mouseCameraDragging = false;
  };

  const handlePointerMoveForCameraPan = (event: PointerEvent) => {
    if (
      event.pointerType !== 'mouse' ||
      event.pointerId !== mouseCameraPointerId
    ) {
      return;
    }
    if (!mouseCameraDragging) {
      const deltaX = event.clientX - mouseCameraStart.x;
      const deltaY = event.clientY - mouseCameraStart.y;
      if (deltaX === 0 && deltaY === 0) {
        return;
      }
      mouseCameraDragging = true;
    }
    event.preventDefault();
    updateMouseCameraInput(event.clientX, event.clientY);
  };

  const handlePointerUpForCameraPan = (event: PointerEvent) => {
    if (
      event.pointerType !== 'mouse' ||
      event.pointerId !== mouseCameraPointerId
    ) {
      return;
    }
    renderer.domElement.releasePointerCapture?.(event.pointerId);
    mouseCameraPointerId = null;
    mouseCameraInput.set(0, 0);
    mouseCameraDragging = false;
  };

  renderer.domElement.addEventListener('wheel', handleWheelZoom, {
    passive: false,
  });
  renderer.domElement.addEventListener('pointerdown', handlePointerDownForZoom);
  renderer.domElement.addEventListener(
    'pointerdown',
    handlePointerDownForCameraPan
  );
  window.addEventListener('pointermove', handlePointerMoveForZoom);
  window.addEventListener('pointerup', handlePointerEndForZoom);
  window.addEventListener('pointercancel', handlePointerEndForZoom);
  window.addEventListener('pointermove', handlePointerMoveForCameraPan);
  window.addEventListener('pointerup', handlePointerUpForCameraPan);
  window.addEventListener('pointercancel', handlePointerUpForCameraPan);

  audioSubtitles = createAudioSubtitles({ container: document.body });

  if (!ambientAudioController) {
    const audioBeds: AmbientAudioBedDefinition[] = [];
    const audioContext: AudioContext = audioListener.context;

    const createLoopingSource = (
      id: string,
      bufferFactory: (context: AudioContext) => AudioBuffer
    ): AmbientAudioSource => {
      const audio = new Audio(audioListener);
      audio.setLoop(true);
      audio.setVolume(0);
      const buffer = bufferFactory(audioContext);
      audio.setBuffer(buffer);
      return {
        id,
        get isPlaying() {
          return audio.isPlaying;
        },
        play: () => {
          if (!audio.isPlaying) {
            audio.play();
          }
        },
        stop: () => {
          if (audio.isPlaying) {
            audio.stop();
          }
        },
        setVolume: (volume: number) => {
          audio.setVolume(volume);
        },
      };
    };

    const homeHalfExtent = Math.max(
      (floorBounds.maxX - floorBounds.minX) / 2,
      (floorBounds.maxZ - floorBounds.minZ) / 2
    );
    audioBeds.push({
      id: 'interior-hum',
      center: {
        x: (floorBounds.minX + floorBounds.maxX) / 2,
        z: (floorBounds.minZ + floorBounds.maxZ) / 2,
      },
      innerRadius: homeHalfExtent * 0.55,
      outerRadius: homeHalfExtent * 1.2,
      baseVolume: 0.32,
      falloffCurve: 'smoothstep',
      caption: 'Interior hum wraps the home shell with a calm pulse.',
      source: createLoopingSource('interior-hum', (context) =>
        createDistantHumBuffer(context)
      ),
    });

    if (backyardRoom) {
      const bounds = backyardRoom.bounds;
      const backyardHalfExtent = Math.max(
        (bounds.maxX - bounds.minX) / 2,
        (bounds.maxZ - bounds.minZ) / 2
      );
      audioBeds.push({
        id: 'backyard-crickets',
        center: {
          x: (bounds.minX + bounds.maxX) / 2,
          z: (bounds.minZ + bounds.maxZ) / 2,
        },
        innerRadius: backyardHalfExtent * 0.6,
        outerRadius: backyardHalfExtent + toWorldUnits(6),
        baseVolume: 0.65,
        falloffCurve: 'smoothstep',
        caption: 'Backyard crickets swell into a dusk chorus beyond the fence.',
        source: createLoopingSource('backyard-crickets', (context) =>
          createCricketChorusBuffer(context)
        ),
      });

      if (backyardEnvironment) {
        backyardEnvironment.ambientAudioBeds.forEach((bed) => {
          if (bed.id !== 'backyard-greenhouse-chimes') {
            return;
          }
          audioBeds.push({
            ...bed,
            caption: 'Greenhouse chimes shimmer around the lantern-lined path.',
            source: createLoopingSource(bed.id, (context) =>
              createLanternChimeBuffer(context)
            ),
          });
        });
      }
    }

    ambientAudioController = new AmbientAudioController(audioBeds, {
      smoothing: 3.2,
      onEnable: async () => {
        if (audioContext.state === 'suspended') {
          await audioContext.resume();
        }
      },
    });

    if (!ambientCaptionBridge && audioSubtitles) {
      ambientCaptionBridge = new AmbientCaptionBridge({
        controller: ambientAudioController,
        subtitles: audioSubtitles,
      });
    }

    audioHudHandle = createAudioHudControl({
      container,
      getEnabled: () => ambientAudioController?.isEnabled() ?? false,
      setEnabled: async (enabled) => {
        if (!ambientAudioController) {
          return;
        }
        if (enabled) {
          try {
            await ambientAudioController.enable();
          } catch (error) {
            console.warn('Ambient audio failed to start', error);
          }
        } else {
          ambientAudioController.disable();
        }
      },
      getVolume: () => getAmbientAudioVolume(),
      setVolume: (volume) => {
        setAmbientAudioVolume(volume);
      },
    });

    manualModeToggle = createManualModeToggle({
      container,
      label: 'Text mode · Press T',
      description: 'Switch to the text-only portfolio',
      keyHint: 'T',
      getIsFallbackActive: () => performanceFailover.hasTriggered(),
      onToggle: () => {
        if (!performanceFailover.hasTriggered()) {
          performanceFailover.triggerFallback('manual');
        }
      },
    });
  }

  let composer: EffectComposer | null = null;
  let bloomPass: UnrealBloomPass | null = null;

  hudLayoutManager = createHudLayoutManager({
    root: document.documentElement,
    windowTarget: window,
  });

  if (LIGHTING_OPTIONS.enableBloom) {
    composer = new EffectComposer(renderer);
    composer.addPass(new RenderPass(scene, camera));
    bloomPass = new UnrealBloomPass(
      new Vector2(window.innerWidth, window.innerHeight),
      LIGHTING_OPTIONS.bloomStrength,
      LIGHTING_OPTIONS.bloomRadius,
      LIGHTING_OPTIONS.bloomThreshold
    );
    composer.addPass(bloomPass);
  }

  let qualityStorage: Storage | undefined;
  try {
    qualityStorage = window.localStorage;
  } catch {
    qualityStorage = undefined;
  }

  graphicsQualityManager = createGraphicsQualityManager({
    renderer,
    bloomPass: bloomPass ?? undefined,
    ledStripMaterials,
    ledFillLights: ledFillLightsList,
    basePixelRatio: Math.min(window.devicePixelRatio ?? 1, 2),
    baseBloom: {
      strength: LIGHTING_OPTIONS.bloomStrength,
      radius: LIGHTING_OPTIONS.bloomRadius,
      threshold: LIGHTING_OPTIONS.bloomThreshold,
    },
    baseLed: {
      emissiveIntensity: LIGHTING_OPTIONS.ledEmissiveIntensity,
      lightIntensity: LIGHTING_OPTIONS.ledLightIntensity,
    },
    storage: qualityStorage,
  });

  let accessibilityStorage: Storage | undefined;
  try {
    accessibilityStorage = window.localStorage;
  } catch {
    accessibilityStorage = undefined;
  }

  accessibilityPresetManager = createAccessibilityPresetManager({
    documentElement: document.documentElement,
    graphicsQualityManager,
    bloomPass: bloomPass ?? undefined,
    ledStripMaterials,
    ledFillLights: ledFillLightsList,
    ambientAudioController: ambientAudioController ?? undefined,
    storage: accessibilityStorage,
  });

  if (accessibilityPresetManager) {
    getAmbientAudioVolume = () =>
      accessibilityPresetManager?.getBaseAudioVolume() ??
      ambientAudioController?.getMasterVolume() ??
      1;
    setAmbientAudioVolume = (volume: number) => {
      if (accessibilityPresetManager) {
        accessibilityPresetManager.setBaseAudioVolume(volume);
      } else {
        ambientAudioController?.setMasterVolume(volume);
      }
    };
    accessibilityPresetManager.refresh();
    audioHudHandle?.refresh();
  }

  accessibilityControlHandle = createAccessibilityPresetControl({
    container,
    options: ACCESSIBILITY_PRESETS.map(({ id, label, description }) => ({
      id,
      label,
      description,
    })),
    getActivePreset: () =>
      accessibilityPresetManager?.getPreset() ?? ACCESSIBILITY_PRESETS[0].id,
    setActivePreset: (preset) => {
      accessibilityPresetManager?.setPreset(preset);
    },
  });

  unsubscribeAccessibility = accessibilityPresetManager.onChange(() => {
    accessibilityControlHandle?.refresh();
    audioHudHandle?.refresh();
  });

  graphicsQualityControl = createGraphicsQualityControl({
    container,
    presets: GRAPHICS_QUALITY_PRESETS,
    getActiveLevel: () =>
      graphicsQualityManager?.getLevel() ?? GRAPHICS_QUALITY_PRESETS[0].id,
    setActiveLevel: (level) => {
      graphicsQualityManager?.setLevel(level);
    },
  });

  unsubscribeGraphicsQuality = graphicsQualityManager.onChange(() => {
    graphicsQualityControl?.refresh();
  });

  const lightingDebugController = createLightingDebugController({
    renderer,
    ambientLight,
    hemisphericLight,
    directionalLight,
    bloomPass,
    ledGroup: ledStripGroup,
    ledFillLights: ledFillLightGroup,
    debug: {
      exposure: 0.92,
      ambientIntensity: 0.55,
      hemisphericIntensity: 0.38,
      directionalIntensity: 0.35,
      ledVisible: false,
      bloomEnabled: false,
    },
  });

  lightingDebugController.setMode('cinematic');

  const lightingDebugIndicator = document.createElement('div');
  lightingDebugIndicator.className = 'lighting-debug-indicator';
  container.appendChild(lightingDebugIndicator);

  const updateLightingIndicator = (mode: LightingMode) => {
    const label = mode === 'cinematic' ? 'Cinematic' : 'Debug (flat)';
    lightingDebugIndicator.textContent = `Lighting: ${label} · Shift+L to toggle`;
    lightingDebugIndicator.setAttribute('data-mode', mode);
  };

  updateLightingIndicator(lightingDebugController.getMode());

  window.addEventListener('keydown', (event) => {
    if ((event.key === 'l' || event.key === 'L') && event.shiftKey) {
      event.preventDefault();
      const nextMode = lightingDebugController.toggle();
      updateLightingIndicator(nextMode);
    }
  });

  function onResize() {
    const nextAspect = window.innerWidth / window.innerHeight;
    updateCameraProjection(nextAspect);

    renderer.setSize(window.innerWidth, window.innerHeight);
    const nextPixelRatio = Math.min(window.devicePixelRatio ?? 1, 2);
    if (graphicsQualityManager) {
      graphicsQualityManager.setBasePixelRatio(nextPixelRatio);
    } else {
      renderer.setPixelRatio(nextPixelRatio);
    }

    if (composer && bloomPass) {
      composer.setSize(window.innerWidth, window.innerHeight);
      bloomPass.setSize(window.innerWidth, window.innerHeight);
    }
  }

  window.addEventListener('resize', onResize);
  onResize();

  function updateMovement(delta: number) {
    const rightInput =
      Number(keyBindings.isActionActive('moveRight', keyPressSource)) -
      Number(keyBindings.isActionActive('moveLeft', keyPressSource));
    const forwardInput =
      Number(keyBindings.isActionActive('moveForward', keyPressSource)) -
      Number(keyBindings.isActionActive('moveBackward', keyPressSource));

    const joystickMovement = joystick.getMovement();
    const combinedRight = rightInput + joystickMovement.x;
    const combinedForward = forwardInput - joystickMovement.y;

    getCameraRelativeMovementVector(
      camera,
      combinedRight,
      combinedForward,
      moveDirection
    );

    const lengthSq = moveDirection.lengthSq();
    if (lengthSq > 1) {
      moveDirection.multiplyScalar(1 / Math.sqrt(lengthSq));
    }

    targetVelocity.copy(moveDirection).multiplyScalar(PLAYER_SPEED);

    velocity.set(
      MathUtils.damp(velocity.x, targetVelocity.x, MOVEMENT_SMOOTHING, delta),
      0,
      MathUtils.damp(velocity.z, targetVelocity.z, MOVEMENT_SMOOTHING, delta)
    );

    const stepX = velocity.x * delta;
    const stepZ = velocity.z * delta;

    if (stepX !== 0) {
      const candidateX = player.position.x + stepX;
      const predictedFloor = predictFloorId(
        candidateX,
        player.position.z,
        activeFloorId
      );
      if (canOccupyPosition(candidateX, player.position.z, predictedFloor)) {
        player.position.x = candidateX;
        setActiveFloorId(predictedFloor);
      } else {
        targetVelocity.x = 0;
        velocity.x = 0;
      }
    }

    if (stepZ !== 0) {
      const candidateZ = player.position.z + stepZ;
      const predictedFloor = predictFloorId(
        player.position.x,
        candidateZ,
        activeFloorId
      );
      if (canOccupyPosition(player.position.x, candidateZ, predictedFloor)) {
        player.position.z = candidateZ;
        setActiveFloorId(predictedFloor);
      } else {
        targetVelocity.z = 0;
        velocity.z = 0;
      }
    }

    updatePlayerVerticalPosition();
  }

  function updateCamera(delta: number) {
    const previousZoom = cameraZoom;
    cameraZoom = MathUtils.damp(
      cameraZoom,
      cameraZoomTarget,
      CAMERA_ZOOM_SMOOTHING,
      delta
    );
    cameraZoom = MathUtils.clamp(cameraZoom, MIN_CAMERA_ZOOM, MAX_CAMERA_ZOOM);
    if (!Number.isFinite(cameraZoom)) {
      cameraZoom = previousZoom;
    }
    if (Math.abs(cameraZoom - previousZoom) > 1e-4) {
      updateCameraProjection(window.innerWidth / window.innerHeight);
    }

    const cameraInput =
      mouseCameraPointerId !== null ? mouseCameraInput : joystick.getCamera();
    cameraPanTarget.set(
      cameraInput.x * cameraPanLimitX,
      0,
      cameraInput.y * cameraPanLimitZ
    );

    cameraPan.x = MathUtils.damp(
      cameraPan.x,
      cameraPanTarget.x,
      CAMERA_PAN_SMOOTHING,
      delta
    );
    cameraPan.z = MathUtils.damp(
      cameraPan.z,
      cameraPanTarget.z,
      CAMERA_PAN_SMOOTHING,
      delta
    );

    cameraPan.x = MathUtils.clamp(
      cameraPan.x,
      -cameraPanLimitX,
      cameraPanLimitX
    );
    cameraPan.z = MathUtils.clamp(
      cameraPan.z,
      -cameraPanLimitZ,
      cameraPanLimitZ
    );

    cameraCenter.set(
      player.position.x + cameraPan.x,
      player.position.y,
      player.position.z + cameraPan.z
    );

    camera.position.set(
      cameraCenter.x + cameraBaseOffset.x,
      cameraCenter.y + cameraBaseOffset.y,
      cameraCenter.z + cameraBaseOffset.z
    );
    camera.lookAt(cameraCenter.x, cameraCenter.y, cameraCenter.z);
  }

  const POI_ACTIVATION_RESPONSE = 5.5;

  function updatePois(elapsedTime: number, delta: number) {
    const smoothing =
      delta > 0 ? 1 - Math.exp(-delta * POI_ACTIVATION_RESPONSE) : 1;
    let closestPoi: PoiInstance | null = null;
    let highestActivation = 0;
    for (const poi of poiInstances) {
      const floatOffset = Math.sin(
        elapsedTime * poi.floatSpeed + poi.floatPhase
      );
      const scaledOffset = floatOffset * poi.floatAmplitude;

      if (poi.orb && poi.orbBaseHeight !== undefined) {
        poi.orb.position.y = poi.orbBaseHeight + scaledOffset;
      }

      if (poi.label && poi.labelBaseHeight !== undefined) {
        poi.label.position.y = poi.labelBaseHeight + scaledOffset * 0.4;
        poi.label.getWorldPosition(poi.labelWorldPosition);
        poiLabelLookTarget.set(
          camera.position.x,
          poi.labelWorldPosition.y,
          camera.position.z
        );
        poi.label.lookAt(poiLabelLookTarget);
      }

      poiPlayerOffset.set(
        player.position.x - poi.group.position.x,
        player.position.z - poi.group.position.z
      );
      const planarDistance = poiPlayerOffset.length();
      const maxRadius = poi.definition.interactionRadius;
      const targetActivation = MathUtils.clamp(
        1 - planarDistance / maxRadius,
        0,
        1
      );
      const visitedTarget = poi.visited ? 1 : 0;
      poi.activation = MathUtils.lerp(
        poi.activation,
        targetActivation,
        smoothing
      );
      poi.visitedStrength = MathUtils.lerp(
        poi.visitedStrength,
        visitedTarget,
        smoothing
      );
      poi.focus = MathUtils.lerp(poi.focus, poi.focusTarget, smoothing);
      const emphasis = Math.max(poi.activation, poi.focus);
      const visitedEmphasis = poi.visitedStrength;

      if (poi.activation > highestActivation) {
        highestActivation = poi.activation;
        closestPoi = poi;
      }

      if (poi.label && poi.labelMaterial) {
        const baseOpacity = MathUtils.lerp(0.32, 0.52, visitedEmphasis);
        const labelOpacity = MathUtils.lerp(baseOpacity, 1, emphasis);
        poi.labelMaterial.opacity = labelOpacity;
        poi.label.visible = labelOpacity > 0.05;
      }

      if (poi.displayHighlight) {
        const {
          mesh,
          material,
          baseOpacity,
          focusOpacity,
          baseScale,
          focusScale,
        } = poi.displayHighlight;
        const visitedOpacityBoost = MathUtils.lerp(0, 0.25, visitedEmphasis);
        const nextOpacity = MathUtils.lerp(baseOpacity, focusOpacity, emphasis);
        const combinedOpacity = Math.min(nextOpacity + visitedOpacityBoost, 1);
        material.opacity = combinedOpacity;
        mesh.visible = combinedOpacity > 0.02;
        if (baseScale !== undefined && focusScale !== undefined && mesh.scale) {
          const nextScale = MathUtils.lerp(baseScale, focusScale, emphasis);
          mesh.scale.setScalar(nextScale);
        }
      }

      if (poi.visitedHighlight) {
        const visitedOpacity = MathUtils.lerp(0, 0.55, visitedEmphasis);
        poi.visitedHighlight.material.opacity = visitedOpacity;
        poi.visitedHighlight.mesh.visible = visitedOpacity > 0.02;
        const visitedScale = 1 + visitedEmphasis * 0.12;
        poi.visitedHighlight.mesh.scale.setScalar(visitedScale);
      }

      if (poi.visitedBadge) {
        updateVisitedBadge(poi.visitedBadge, {
          elapsedTime,
          delta,
          visitedEmphasis,
          floatPhase: poi.floatPhase,
        });
      }

      if (!poi.displayHighlight) {
        if (
          poi.orbMaterial &&
          poi.orbEmissiveBase &&
          poi.orbEmissiveHighlight
        ) {
          const baseIntensity = MathUtils.lerp(0.85, 1.05, visitedEmphasis);
          const orbEmissive = MathUtils.lerp(baseIntensity, 1.7, emphasis);
          poi.orbMaterial.emissiveIntensity = orbEmissive;
          poi.orbMaterial.emissive.lerpColors(
            poi.orbEmissiveBase,
            poi.orbEmissiveHighlight,
            poi.focus
          );
        }

        if (poi.accentMaterial && poi.accentBaseColor && poi.accentFocusColor) {
          const baseAccent = MathUtils.lerp(0.65, 0.82, visitedEmphasis);
          const accentEmissive = MathUtils.lerp(baseAccent, 1.05, emphasis);
          poi.accentMaterial.emissiveIntensity = accentEmissive;
          poi.accentMaterial.color.lerpColors(
            poi.accentBaseColor,
            poi.accentFocusColor,
            poi.focus
          );
        }

        if (
          poi.halo &&
          poi.haloMaterial &&
          poi.haloBaseColor &&
          poi.haloFocusColor
        ) {
          const haloPulse =
            1 + Math.sin(elapsedTime * 1.8 + poi.pulseOffset) * 0.08;
          const baseHaloScale = MathUtils.lerp(1, 1.05, visitedEmphasis);
          const haloScale =
            MathUtils.lerp(baseHaloScale, 1.18, emphasis) * haloPulse;
          poi.halo.scale.setScalar(haloScale);
          const baseHaloOpacity = MathUtils.lerp(0.18, 0.32, visitedEmphasis);
          const haloOpacity = MathUtils.lerp(baseHaloOpacity, 0.62, emphasis);
          poi.haloMaterial.opacity = haloOpacity;
          poi.halo.visible = haloOpacity > 0.04;
          poi.haloMaterial.color.lerpColors(
            poi.haloBaseColor,
            poi.haloFocusColor,
            poi.focus
          );
        }
      }
    }
    if (closestPoi && highestActivation >= 0.6) {
      setInteractablePoi(closestPoi);
    } else {
      setInteractablePoi(null);
    }
  }

  function setInteractablePoi(poi: PoiInstance | null) {
    if (interactablePoi === poi) {
      return;
    }
    interactablePoi = poi;
    if (movementLegend) {
      if (poi) {
        movementLegend.setInteractPrompt(
          `Interact with ${poi.definition.title}`
        );
      } else {
        movementLegend.setInteractPrompt(null);
      }
    }
    if (!interactControl || !interactDescription) {
      return;
    }
    if (poi) {
      interactControl.hidden = false;
      interactDescription.textContent = `Interact with ${poi.definition.title}`;
    } else {
      interactControl.hidden = true;
      interactDescription.textContent = 'Interact';
    }
  }

  function handleInteractionInput() {
    const pressed = keyBindings.isActionActive('interact', keyPressSource);
    if (pressed && !interactKeyWasPressed && interactablePoi) {
      poiInteractionManager.selectPoiById(interactablePoi.definition.id);
    }
    interactKeyWasPressed = pressed;
  }

  function handleHelpInput() {
    const pressed = keyBindings.isActionActive('help', keyPressSource);
    if (immersiveDisposed) {
      helpKeyWasPressed = pressed;
      return;
    }
    if (pressed && !helpKeyWasPressed) {
      helpModal.toggle();
    }
    helpKeyWasPressed = pressed;
  }

  function disposeImmersiveResources() {
    if (immersiveDisposed) {
      return;
    }
    immersiveDisposed = true;
    poiInteractionManager.dispose();
    removeHoverListener();
    removeSelectionStateListener();
    removeSelectionListener();
    removeVisitedSubscription();
    removeTourGuideSubscription();
    poiTooltipOverlay.dispose();
    poiTourGuide.dispose();
    if (manualModeToggle) {
      manualModeToggle.dispose();
      manualModeToggle = null;
    }
    if (ambientAudioController) {
      ambientAudioController.dispose();
      ambientAudioController = null;
    }
    renderer.domElement.removeEventListener('wheel', handleWheelZoom);
    renderer.domElement.removeEventListener(
      'pointerdown',
      handlePointerDownForZoom
    );
    renderer.domElement.removeEventListener(
      'pointerdown',
      handlePointerDownForCameraPan
    );
    window.removeEventListener('pointermove', handlePointerMoveForZoom);
    window.removeEventListener('pointerup', handlePointerEndForZoom);
    window.removeEventListener('pointercancel', handlePointerEndForZoom);
    window.removeEventListener('pointermove', handlePointerMoveForCameraPan);
    window.removeEventListener('pointerup', handlePointerUpForCameraPan);
    window.removeEventListener('pointercancel', handlePointerUpForCameraPan);
    if (audioHudHandle) {
      audioHudHandle.dispose();
      audioHudHandle = null;
    }
    ambientCaptionBridge = null;
    if (audioSubtitles) {
      audioSubtitles.dispose();
      audioSubtitles = null;
    }
    if (hudLayoutManager) {
      hudLayoutManager.dispose();
      hudLayoutManager = null;
    }
    if (accessibilityControlHandle) {
      accessibilityControlHandle.dispose();
      accessibilityControlHandle = null;
    }
    if (unsubscribeAccessibility) {
      unsubscribeAccessibility();
      unsubscribeAccessibility = null;
    }
    if (accessibilityPresetManager) {
      accessibilityPresetManager.dispose();
      accessibilityPresetManager = null;
    }
    if (graphicsQualityControl) {
      graphicsQualityControl.dispose();
      graphicsQualityControl = null;
    }
    if (unsubscribeGraphicsQuality) {
      unsubscribeGraphicsQuality();
      unsubscribeGraphicsQuality = null;
    }
    graphicsQualityManager = null;
    if (beforeUnloadHandler) {
      window.removeEventListener('beforeunload', beforeUnloadHandler);
      beforeUnloadHandler = null;
    }
    while (keyBindingUnsubscribes.length > 0) {
      const unsubscribe = keyBindingUnsubscribes.pop();
      unsubscribe?.();
    }
    if (window.portfolio?.input?.keyBindings) {
      delete window.portfolio.input.keyBindings;
    }
    if (helpButton) {
      helpButton.textContent = `Open help · Press ${helpLabelFallback}`;
    }
    movementLegend?.dispose();
    helpModal.dispose();
<<<<<<< HEAD
    if (hudFocusAnnouncer) {
      hudFocusAnnouncer.dispose();
      hudFocusAnnouncer = null;
    }
=======
    controls.dispose();
>>>>>>> 674ad585
  }

  let hasPresentedFirstFrame = false;

  renderer.setAnimationLoop(() => {
    try {
      const delta = clock.getDelta();
      const elapsedTime = clock.elapsedTime;
      performanceFailover.update(delta);
      if (performanceFailover.hasTriggered()) {
        return;
      }
      updateMovement(delta);
      updateCamera(delta);
      updatePois(elapsedTime, delta);
      handleInteractionInput();
      handleHelpInput();
      if (ambientAudioController) {
        ambientAudioController.update(player.position, delta);
        ambientCaptionBridge?.update();
      }
      if (flywheelShowpiece) {
        const activation = flywheelPoi?.activation ?? 0;
        const focus = flywheelPoi?.focus ?? 0;
        flywheelShowpiece.update({
          elapsed: elapsedTime,
          delta,
          emphasis: Math.max(activation, focus),
        });
      }
      if (jobbotTerminal) {
        const activation = jobbotPoi?.activation ?? 0;
        const focus = jobbotPoi?.focus ?? 0;
        jobbotTerminal.update({
          elapsed: elapsedTime,
          delta,
          emphasis: Math.max(activation, focus),
        });
      }
      if (tokenPlaceRack) {
        const activation = tokenPlacePoi?.activation ?? 0;
        const focus = tokenPlacePoi?.focus ?? 0;
        tokenPlaceRack.update({
          elapsed: elapsedTime,
          delta,
          emphasis: Math.max(activation, focus),
        });
      }
      if (gabrielSentry) {
        const activation = gabrielPoi?.activation ?? 0;
        const focus = gabrielPoi?.focus ?? 0;
        gabrielSentry.update({
          elapsed: elapsedTime,
          delta,
          emphasis: Math.max(activation, focus),
        });
      }
      if (backyardEnvironment) {
        backyardEnvironment.update({ elapsed: elapsedTime, delta });
      }
      if (composer) {
        composer.render();
      } else {
        renderer.render(scene, camera);
      }
      if (!hasPresentedFirstFrame) {
        hasPresentedFirstFrame = true;
        markDocumentReady('immersive');
      }
    } catch (error) {
      handleFatalError(error);
    }
  });

  renderer.domElement.addEventListener('webglcontextlost', (event) => {
    event.preventDefault();
    handleFatalError(new Error('WebGL context lost during initialization.'));
  });
}<|MERGE_RESOLUTION|>--- conflicted
+++ resolved
@@ -2287,90 +2287,9 @@
     }
     movementLegend?.dispose();
     helpModal.dispose();
-<<<<<<< HEAD
     if (hudFocusAnnouncer) {
       hudFocusAnnouncer.dispose();
       hudFocusAnnouncer = null;
     }
-=======
     controls.dispose();
->>>>>>> 674ad585
-  }
-
-  let hasPresentedFirstFrame = false;
-
-  renderer.setAnimationLoop(() => {
-    try {
-      const delta = clock.getDelta();
-      const elapsedTime = clock.elapsedTime;
-      performanceFailover.update(delta);
-      if (performanceFailover.hasTriggered()) {
-        return;
-      }
-      updateMovement(delta);
-      updateCamera(delta);
-      updatePois(elapsedTime, delta);
-      handleInteractionInput();
-      handleHelpInput();
-      if (ambientAudioController) {
-        ambientAudioController.update(player.position, delta);
-        ambientCaptionBridge?.update();
-      }
-      if (flywheelShowpiece) {
-        const activation = flywheelPoi?.activation ?? 0;
-        const focus = flywheelPoi?.focus ?? 0;
-        flywheelShowpiece.update({
-          elapsed: elapsedTime,
-          delta,
-          emphasis: Math.max(activation, focus),
-        });
-      }
-      if (jobbotTerminal) {
-        const activation = jobbotPoi?.activation ?? 0;
-        const focus = jobbotPoi?.focus ?? 0;
-        jobbotTerminal.update({
-          elapsed: elapsedTime,
-          delta,
-          emphasis: Math.max(activation, focus),
-        });
-      }
-      if (tokenPlaceRack) {
-        const activation = tokenPlacePoi?.activation ?? 0;
-        const focus = tokenPlacePoi?.focus ?? 0;
-        tokenPlaceRack.update({
-          elapsed: elapsedTime,
-          delta,
-          emphasis: Math.max(activation, focus),
-        });
-      }
-      if (gabrielSentry) {
-        const activation = gabrielPoi?.activation ?? 0;
-        const focus = gabrielPoi?.focus ?? 0;
-        gabrielSentry.update({
-          elapsed: elapsedTime,
-          delta,
-          emphasis: Math.max(activation, focus),
-        });
-      }
-      if (backyardEnvironment) {
-        backyardEnvironment.update({ elapsed: elapsedTime, delta });
-      }
-      if (composer) {
-        composer.render();
-      } else {
-        renderer.render(scene, camera);
-      }
-      if (!hasPresentedFirstFrame) {
-        hasPresentedFirstFrame = true;
-        markDocumentReady('immersive');
-      }
-    } catch (error) {
-      handleFatalError(error);
-    }
-  });
-
-  renderer.domElement.addEventListener('webglcontextlost', (event) => {
-    event.preventDefault();
-    handleFatalError(new Error('WebGL context lost during initialization.'));
-  });
-}+  }