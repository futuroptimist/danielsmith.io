import './styles.css';

import {
  ACESFilmicToneMapping,
  AmbientLight,
  Audio,
  AudioListener,
  BoxGeometry,
  CanvasTexture,
  Clock,
  Color,
  DirectionalLight,
  DoubleSide,
  Group,
  HemisphereLight,
  MathUtils,
  Mesh,
  MeshBasicMaterial,
  MeshStandardMaterial,
  OrthographicCamera,
  PlaneGeometry,
  PointLight,
  Scene,
  Shape,
  ShapeGeometry,
  SphereGeometry,
  SRGBColorSpace,
  Vector2,
  Vector3,
  WebGLRenderer,
} from 'three';
import { EffectComposer } from 'three/examples/jsm/postprocessing/EffectComposer.js';
import { RenderPass } from 'three/examples/jsm/postprocessing/RenderPass.js';
import { UnrealBloomPass } from 'three/examples/jsm/postprocessing/UnrealBloomPass.js';

import {
  ACCESSIBILITY_PRESETS,
  createAccessibilityPresetManager,
  type AccessibilityPresetManager,
} from './accessibility/presetManager';
import {
  AmbientAudioController,
  type AmbientAudioBedDefinition,
  type AmbientAudioSource,
} from './audio/ambientAudio';
import {
  createCricketChorusBuffer,
  createDistantHumBuffer,
  createLanternChimeBuffer,
} from './audio/proceduralBuffers';
import { collidesWithColliders, type RectCollider } from './collision';
import {
  createAccessibilityPresetControl,
  type AccessibilityPresetControlHandle,
} from './controls/accessibilityPresetControl';
import {
  createAudioHudControl,
  type AudioHudControlHandle,
} from './controls/audioHudControl';
import {
  createGraphicsQualityControl,
  type GraphicsQualityControlHandle,
} from './controls/graphicsQualityControl';
import { KeyboardControls } from './controls/KeyboardControls';
import { VirtualJoystick } from './controls/VirtualJoystick';
import {
  createBackyardEnvironment,
  type BackyardEnvironmentBuild,
} from './environments/backyard';
import { evaluateFailoverDecision, renderTextFallback } from './failover';
import {
  createManualModeToggle,
  type ManualModeToggleHandle,
} from './failover/manualModeToggle';
import { createPerformanceFailoverHandler } from './failover/performanceFailover';
import {
  FLOOR_PLAN,
  FLOOR_PLAN_SCALE,
  UPPER_FLOOR_PLAN,
  getCombinedWallSegments,
  getFloorBounds,
  RoomWall,
  WALL_THICKNESS,
  type Bounds2D,
  type FloorPlanDefinition,
  type RoomCategory,
} from './floorPlan';
import {
  GRAPHICS_QUALITY_PRESETS,
  createGraphicsQualityManager,
  type GraphicsQualityManager,
} from './graphics/qualityManager';
import { createHelpModal } from './hud/helpModal';
import {
  createHudLayoutManager,
  type HudLayoutManagerHandle,
} from './hud/layoutManager';
import {
<<<<<<< HEAD
  createImmersiveModeUrl,
  shouldDisablePerformanceFailover,
} from './immersiveUrl';
=======
  createMovementLegend,
  type MovementLegendHandle,
} from './hud/movementLegend';
>>>>>>> 99774b90
import {
  createLightingDebugController,
  type LightingMode,
} from './lighting/debugControls';
import { getCameraRelativeMovementVector } from './movement/cameraRelativeMovement';
import { createWindowPoiAnalytics } from './poi/analytics';
import { PoiInteractionManager } from './poi/interactionManager';
import {
  createPoiInstances,
  type PoiInstance,
  type PoiInstanceOverrides,
} from './poi/markers';
import { getPoiDefinitions } from './poi/registry';
import { injectPoiStructuredData } from './poi/structuredData';
import { PoiTooltipOverlay } from './poi/tooltipOverlay';
import { PoiTourGuide } from './poi/tourGuide';
import { updateVisitedBadge } from './poi/visitedBadge';
import { PoiVisitedState } from './poi/visitedState';
import {
  createFlywheelShowpiece,
  type FlywheelShowpieceBuild,
} from './structures/flywheel';
import {
  createJobbotTerminal,
  type JobbotTerminalBuild,
} from './structures/jobbotTerminal';
import { createLivingRoomMediaWall } from './structures/mediaWall';
import { createStaircase, type StaircaseConfig } from './structures/staircase';
import { createImmersiveGradientTexture } from './theme/immersiveGradient';

const WALL_HEIGHT = 6;
const FENCE_HEIGHT = 2.4;
const FENCE_THICKNESS = 0.28;
const PLAYER_RADIUS = 0.75;
const PLAYER_SPEED = 6;
const MOVEMENT_SMOOTHING = 8;
const CAMERA_PAN_SMOOTHING = 6;
const CAMERA_ZOOM_SMOOTHING = 6;
const CAMERA_MARGIN = 1.1;
const MIN_CAMERA_ZOOM = 0.65;
const MAX_CAMERA_ZOOM = 1.65;
const CAMERA_ZOOM_WHEEL_SENSITIVITY = 0.0018;
const CEILING_COVE_OFFSET = 0.35;
const LED_STRIP_THICKNESS = 0.12;
const LED_STRIP_DEPTH = 0.22;
const LED_STRIP_EDGE_BUFFER = 0.3;
const POSITION_EPSILON = 1e-4;
const BACKYARD_ROOM_ID = 'backyard';
const PERFORMANCE_FAILOVER_FPS_THRESHOLD = 30;
const PERFORMANCE_FAILOVER_DURATION_MS = 5000;

const toWorldUnits = (value: number) => value * FLOOR_PLAN_SCALE;

type AppMode = 'immersive' | 'fallback';
type FloorId = 'ground' | 'upper';

const markDocumentReady = (mode: AppMode) => {
  const root = document.documentElement;
  root.dataset.appMode = mode;
  root.removeAttribute('data-app-loading');
};

let immersiveFailureHandled = false;

const handleImmersiveFailure = (
  container: HTMLElement,
  error: unknown,
  { renderer }: { renderer?: WebGLRenderer } = {}
) => {
  if (immersiveFailureHandled) {
    return;
  }
  immersiveFailureHandled = true;
  console.error('Failed to initialize immersive scene:', error);

  if (renderer) {
    try {
      renderer.setAnimationLoop(null);
    } catch (loopError) {
      console.error('Failed to stop immersive renderer loop:', loopError);
    }

    try {
      renderer.dispose();
    } catch (disposeError) {
      console.error('Failed to dispose immersive renderer:', disposeError);
    }

    try {
      renderer.domElement.remove();
    } catch (removeError) {
      console.error('Failed to remove renderer canvas:', removeError);
    }
  }

  try {
    renderTextFallback(container, {
      reason: 'immersive-init-error',
      immersiveUrl: createImmersiveModeUrl(),
    });
  } catch (fallbackError) {
    console.error('Failed to render fallback experience:', fallbackError);
  }

  markDocumentReady('fallback');
};

const STAIRCASE_CONFIG = {
  name: 'LivingRoomStaircase',
  basePosition: new Vector3(toWorldUnits(6.2), 0, toWorldUnits(-5.3)),
  direction: 'negativeZ',
  step: {
    count: 9,
    rise: 0.42,
    run: toWorldUnits(0.85),
    width: toWorldUnits(3.1),
    material: {
      color: 0x708091,
      roughness: 0.6,
      metalness: 0.12,
    },
    colliderInset: toWorldUnits(0.05),
  },
  landing: {
    depth: toWorldUnits(2.6),
    thickness: 0.38,
    material: {
      color: 0x5b6775,
      roughness: 0.55,
      metalness: 0.08,
    },
    colliderInset: toWorldUnits(0.05),
    guard: {
      height: 0.55,
      thickness: toWorldUnits(0.14),
      inset: toWorldUnits(0.07),
      widthScale: 0.95,
      material: {
        color: 0x2c343f,
        roughness: 0.7,
        metalness: 0.05,
      },
    },
  },
} satisfies StaircaseConfig;

const LIGHTING_OPTIONS = {
  enableLedStrips: true,
  enableBloom: true,
  ledEmissiveIntensity: 3.2,
  ledLightIntensity: 1.4,
  bloomStrength: 0.55,
  bloomRadius: 0.85,
  bloomThreshold: 0.2,
} as const;

const groundColliders: RectCollider[] = [];
const upperFloorColliders: RectCollider[] = [];
const staticColliders: RectCollider[] = [];
const poiInstances: PoiInstance[] = [];
let backyardEnvironment: BackyardEnvironmentBuild | null = null;
let flywheelShowpiece: FlywheelShowpieceBuild | null = null;
let jobbotTerminal: JobbotTerminalBuild | null = null;
let ledStripGroup: Group | null = null;
let ledFillLightGroup: Group | null = null;
const ledStripMaterials: MeshStandardMaterial[] = [];
const ledFillLightsList: PointLight[] = [];
let ambientAudioController: AmbientAudioController | null = null;

const roomDefinitions = new Map(
  FLOOR_PLAN.rooms.map((room) => [room.id, room])
);

function getRoomCategory(roomId: string): RoomCategory {
  const room = roomDefinitions.get(roomId);
  return room?.category ?? 'interior';
}

function createMediaWallScreenTexture(): CanvasTexture {
  const canvas = document.createElement('canvas');
  canvas.width = 2048;
  canvas.height = 1024;
  const context = canvas.getContext('2d');
  if (!context) {
    throw new Error('Failed to create media wall screen context.');
  }

  context.save();
  context.fillStyle = '#0f1724';
  context.fillRect(0, 0, canvas.width, canvas.height);
  const gradient = context.createLinearGradient(
    0,
    0,
    canvas.width,
    canvas.height
  );
  gradient.addColorStop(0, '#182a47');
  gradient.addColorStop(0.55, '#0f233c');
  gradient.addColorStop(1, '#192339');
  context.fillStyle = gradient;
  context.fillRect(0, 0, canvas.width, canvas.height);

  context.globalAlpha = 0.6;
  const accent = context.createLinearGradient(0, 0, canvas.width, 0);
  accent.addColorStop(0, 'rgba(75, 217, 255, 0.8)');
  accent.addColorStop(0.45, 'rgba(83, 146, 255, 0.35)');
  accent.addColorStop(1, 'rgba(255, 82, 82, 0.6)');
  context.fillStyle = accent;
  context.fillRect(
    canvas.width * 0.05,
    canvas.height * 0.16,
    canvas.width * 0.9,
    canvas.height * 0.68
  );
  context.globalAlpha = 1;

  context.fillStyle = '#ffffff';
  context.font = 'bold 180px "Inter", "Segoe UI", sans-serif';
  context.textAlign = 'left';
  context.textBaseline = 'alphabetic';
  context.fillText('Futuroptimist', canvas.width * 0.08, canvas.height * 0.44);

  context.font = 'bold 120px "Inter", "Segoe UI", sans-serif';
  context.fillStyle = '#ff4c4c';
  context.fillText('YouTube', canvas.width * 0.08, canvas.height * 0.62);

  context.font = '48px "Inter", "Segoe UI", sans-serif';
  context.fillStyle = '#dbe7ff';
  context.fillText(
    'Designing resilient automation, live devlogs, and deep dives.',
    canvas.width * 0.08,
    canvas.height * 0.74
  );

  context.font = '48px "Inter", "Segoe UI", sans-serif';
  context.fillStyle = '#9ddcff';
  context.fillText(
    'Latest Episode · Async Flywheel Blueprints',
    canvas.width * 0.08,
    canvas.height * 0.84
  );

  context.font = '600 72px "Inter", "Segoe UI", sans-serif';
  context.fillStyle = '#ffffff';
  context.textAlign = 'right';
  context.fillText('Watch now →', canvas.width * 0.92, canvas.height * 0.84);

  context.restore();

  const texture = new CanvasTexture(canvas);
  texture.colorSpace = SRGBColorSpace;
  texture.needsUpdate = true;
  return texture;
}

function createYouTubeBadgeTexture(): CanvasTexture {
  const canvas = document.createElement('canvas');
  canvas.width = 512;
  canvas.height = 256;
  const context = canvas.getContext('2d');
  if (!context) {
    throw new Error('Failed to create media wall badge context.');
  }

  context.clearRect(0, 0, canvas.width, canvas.height);
  const radius = 42;
  context.fillStyle = '#ff0000';
  context.beginPath();
  context.moveTo(radius, 0);
  context.lineTo(canvas.width - radius, 0);
  context.quadraticCurveTo(canvas.width, 0, canvas.width, radius);
  context.lineTo(canvas.width, canvas.height - radius);
  context.quadraticCurveTo(
    canvas.width,
    canvas.height,
    canvas.width - radius,
    canvas.height
  );
  context.lineTo(radius, canvas.height);
  context.quadraticCurveTo(0, canvas.height, 0, canvas.height - radius);
  context.lineTo(0, radius);
  context.quadraticCurveTo(0, 0, radius, 0);
  context.closePath();
  context.fill();

  context.fillStyle = '#ffffff';
  const playWidth = 120;
  const playHeight = 120;
  context.beginPath();
  context.moveTo(
    canvas.width / 2 - playWidth / 4,
    canvas.height / 2 - playHeight / 2
  );
  context.lineTo(
    canvas.width / 2 - playWidth / 4,
    canvas.height / 2 + playHeight / 2
  );
  context.lineTo(canvas.width / 2 + playWidth / 2, canvas.height / 2);
  context.closePath();
  context.fill();

  const texture = new CanvasTexture(canvas);
  texture.colorSpace = SRGBColorSpace;
  texture.needsUpdate = true;
  return texture;
}

interface LivingRoomMediaWallPoiBindings {
  futuroptimistTv: {
    screen: Mesh;
    screenMaterial: MeshBasicMaterial;
    glow: Mesh;
    glowMaterial: MeshBasicMaterial;
  };
}

interface LivingRoomMediaWallBuild {
  group: Group;
  colliders: RectCollider[];
  poiBindings: LivingRoomMediaWallPoiBindings;
}

function createLivingRoomMediaWall(bounds: Bounds2D): LivingRoomMediaWallBuild {
  const group = new Group();
  group.name = 'LivingRoomMediaWall';
  const colliders: RectCollider[] = [];

  const wallInteriorX = bounds.minX + 0.12;
  const anchorZ = MathUtils.clamp(-14.2, bounds.minZ + 3, bounds.maxZ - 3);

  const boardWidth = 6.4;
  const boardHeight = 3.6;
  const boardDepth = 0.18;
  const boardMaterial = new MeshStandardMaterial({
    color: 0x141c26,
    roughness: 0.48,
    metalness: 0.16,
  });
  const boardGeometry = new BoxGeometry(boardDepth, boardHeight, boardWidth);
  const board = new Mesh(boardGeometry, boardMaterial);
  board.position.set(wallInteriorX + boardDepth / 2, 2.35, anchorZ);
  group.add(board);

  const trimMaterial = new MeshStandardMaterial({
    color: 0x1f2a3b,
    roughness: 0.35,
    metalness: 0.22,
  });
  const trimDepth = 0.12;
  const trimHeight = boardHeight + 0.2;
  const trimGeometry = new BoxGeometry(
    trimDepth,
    trimHeight,
    boardWidth + 0.24
  );
  const trim = new Mesh(trimGeometry, trimMaterial);
  trim.position.set(
    wallInteriorX + boardDepth / 2 - trimDepth / 2,
    2.35,
    anchorZ
  );
  group.add(trim);

  const screenTexture = createMediaWallScreenTexture();
  const screenMaterial = new MeshBasicMaterial({
    map: screenTexture,
    transparent: true,
    toneMapped: false,
  });
  const screenGeometry = new PlaneGeometry(
    boardWidth * 0.9,
    boardHeight * 0.68
  );
  const screen = new Mesh(screenGeometry, screenMaterial);
  screen.position.set(wallInteriorX + boardDepth + 0.02, 2.36, anchorZ);
  screen.rotation.y = Math.PI / 2;
  screen.renderOrder = 10;
  group.add(screen);

  const screenGlowMaterial = new MeshBasicMaterial({
    color: new Color(0x3abfff),
    transparent: true,
    opacity: 0.18,
    toneMapped: false,
  });
  const screenGlowGeometry = new PlaneGeometry(
    boardWidth * 0.95,
    boardHeight * 0.74
  );
  const screenGlow = new Mesh(screenGlowGeometry, screenGlowMaterial);
  screenGlow.position.set(wallInteriorX + boardDepth + 0.015, 2.36, anchorZ);
  screenGlow.rotation.y = Math.PI / 2;
  screenGlow.renderOrder = 9;
  group.add(screenGlow);

  const accentHeight = boardHeight * 0.78;
  const accentGeometry = new BoxGeometry(0.06, accentHeight, 0.18);
  const accentMaterial = new MeshStandardMaterial({
    color: new Color(0x1f6dff),
    emissive: new Color(0x2b8aff),
    emissiveIntensity: 1.2,
    roughness: 0.24,
    metalness: 0.18,
  });
  const accentOffsetZ = boardWidth * 0.46;
  const accentY = 2.36;
  const accentLeft = new Mesh(accentGeometry, accentMaterial);
  accentLeft.position.set(
    wallInteriorX + boardDepth + 0.05,
    accentY,
    anchorZ - accentOffsetZ
  );
  accentLeft.rotation.y = Math.PI / 2;
  group.add(accentLeft);
  const accentRight = accentLeft.clone();
  accentRight.position.z = anchorZ + accentOffsetZ;
  group.add(accentRight);

  const badgeTexture = createYouTubeBadgeTexture();
  const badgeMaterial = new MeshBasicMaterial({
    map: badgeTexture,
    transparent: true,
    toneMapped: false,
  });
  const badgeGeometry = new PlaneGeometry(1.4, 0.72);
  const badge = new Mesh(badgeGeometry, badgeMaterial);
  badge.position.set(
    wallInteriorX + boardDepth + 0.04,
    3.56,
    anchorZ + boardWidth * 0.32
  );
  badge.rotation.y = Math.PI / 2;
  badge.renderOrder = 11;
  group.add(badge);

  const shelfDepth = 0.58;
  const shelfWidth = boardWidth * 0.92;
  const shelfThickness = 0.12;
  const shelfMaterial = new MeshStandardMaterial({
    color: 0x1a212d,
    roughness: 0.4,
    metalness: 0.2,
  });
  const shelfGeometry = new BoxGeometry(shelfDepth, shelfThickness, shelfWidth);
  const shelf = new Mesh(shelfGeometry, shelfMaterial);
  shelf.position.set(
    wallInteriorX + boardDepth + shelfDepth / 2,
    shelfThickness / 2 + 0.46,
    anchorZ
  );
  group.add(shelf);

  const consoleMaterial = new MeshStandardMaterial({
    color: 0x0f1724,
    roughness: 0.55,
    metalness: 0.08,
  });
  const consoleHeight = 0.32;
  const consoleGeometry = new BoxGeometry(
    0.34,
    consoleHeight,
    shelfWidth * 0.72
  );
  const console = new Mesh(consoleGeometry, consoleMaterial);
  console.position.set(
    wallInteriorX + boardDepth + 0.22,
    0.46 + consoleHeight / 2,
    anchorZ
  );
  group.add(console);

  const soundbarGeometry = new BoxGeometry(0.16, 0.1, shelfWidth * 0.6);
  const soundbarMaterial = new MeshStandardMaterial({
    color: 0x111723,
    emissive: new Color(0x2a3550),
    emissiveIntensity: 0.4,
    roughness: 0.4,
    metalness: 0.18,
  });
  const soundbar = new Mesh(soundbarGeometry, soundbarMaterial);
  soundbar.position.set(wallInteriorX + boardDepth + 0.28, 0.78, anchorZ);
  group.add(soundbar);

  const haloMaterial = new MeshStandardMaterial({
    color: new Color(0x1b2a3c),
    emissive: new Color(0x2d8cff),
    emissiveIntensity: 0.6,
    roughness: 0.28,
    metalness: 0.18,
  });
  const haloGeometry = new BoxGeometry(0.06, 0.24, shelfWidth * 0.85);
  const halo = new Mesh(haloGeometry, haloMaterial);
  halo.position.set(wallInteriorX + boardDepth + 0.37, 1.02, anchorZ);
  group.add(halo);

  colliders.push({
    minX: wallInteriorX + boardDepth,
    maxX: wallInteriorX + boardDepth + shelfDepth,
    minZ: anchorZ - shelfWidth / 2,
    maxZ: anchorZ + shelfWidth / 2,
  });

  const poiBindings: LivingRoomMediaWallPoiBindings = {
    futuroptimistTv: {
      screen,
      screenMaterial,
      glow: screenGlow,
      glowMaterial: screenGlowMaterial,
    },
  };

  return { group, colliders, poiBindings };
}

function isInsideAnyRoom(
  plan: FloorPlanDefinition,
  x: number,
  z: number
): boolean {
  return plan.rooms.some(
    (room) =>
      x >= room.bounds.minX - POSITION_EPSILON &&
      x <= room.bounds.maxX + POSITION_EPSILON &&
      z >= room.bounds.minZ - POSITION_EPSILON &&
      z <= room.bounds.maxZ + POSITION_EPSILON
  );
}

function getOutwardDirectionForWall(wall: RoomWall): { x: number; z: number } {
  switch (wall) {
    case 'north':
      return { x: 0, z: 1 };
    case 'south':
      return { x: 0, z: -1 };
    case 'east':
      return { x: 1, z: 0 };
    case 'west':
      return { x: -1, z: 0 };
  }
}

const container = document.getElementById('app');

if (!container) {
  throw new Error('Missing #app container element.');
}

const failoverDecision = evaluateFailoverDecision();

if (failoverDecision.shouldUseFallback) {
  const immersiveUrl = createImmersiveModeUrl();
  renderTextFallback(container, {
    reason: failoverDecision.reason ?? 'manual',
    immersiveUrl,
  });
  markDocumentReady('fallback');
} else {
  const failImmersive = (
    error: unknown,
    options: { renderer?: WebGLRenderer } = {}
  ) => handleImmersiveFailure(container, error, options);

  try {
    initializeImmersiveScene(container, failImmersive);
  } catch (error) {
    failImmersive(error);
  }
}

function initializeImmersiveScene(
  container: HTMLElement,
  onFatalError: (error: unknown, options: { renderer?: WebGLRenderer }) => void
) {
  const immersiveUrl = createImmersiveModeUrl();
  const renderer = new WebGLRenderer({ antialias: true });
  renderer.outputColorSpace = SRGBColorSpace;
  renderer.toneMapping = ACESFilmicToneMapping;
  renderer.toneMappingExposure = 1.1;
  renderer.setPixelRatio(Math.min(window.devicePixelRatio, 2));
  renderer.setSize(window.innerWidth, window.innerHeight);
  renderer.setClearColor(new Color(0x0d121c));
  container.appendChild(renderer.domElement);

  ledStripMaterials.length = 0;
  ledFillLightsList.length = 0;

  let manualModeToggle: ManualModeToggleHandle | null = null;
  let hudLayoutManager: HudLayoutManagerHandle | null = null;
  let immersiveDisposed = false;
  let beforeUnloadHandler: (() => void) | null = null;
  let audioHudHandle: AudioHudControlHandle | null = null;
  let graphicsQualityManager: GraphicsQualityManager | null = null;
  let graphicsQualityControl: GraphicsQualityControlHandle | null = null;
  let unsubscribeGraphicsQuality: (() => void) | null = null;
  let accessibilityPresetManager: AccessibilityPresetManager | null = null;
  let accessibilityControlHandle: AccessibilityPresetControlHandle | null =
    null;
  let unsubscribeAccessibility: (() => void) | null = null;
  let getAmbientAudioVolume = () =>
    ambientAudioController?.getMasterVolume() ?? 1;
  let setAmbientAudioVolume = (volume: number) => {
    ambientAudioController?.setMasterVolume(volume);
  };

  const searchParams = new URLSearchParams(window.location.search);
  const disablePerformanceFailover = shouldDisablePerformanceFailover(
    searchParams
  );

  const performanceFailover = createPerformanceFailoverHandler({
    renderer,
    container,
    immersiveUrl,
    markAppReady: markDocumentReady,
    fpsThreshold: PERFORMANCE_FAILOVER_FPS_THRESHOLD,
    minimumDurationMs: PERFORMANCE_FAILOVER_DURATION_MS,
    onTrigger: ({ averageFps, durationMs }) => {
      const roundedDuration = Math.round(durationMs);
      const averaged = averageFps.toFixed(1);
      console.warn(
        `Switching to text fallback after ${roundedDuration}ms below ` +
          `${PERFORMANCE_FAILOVER_FPS_THRESHOLD} FPS (avg ${averaged} FPS).`
      );
    },
    onBeforeFallback: () => {
      disposeImmersiveResources();
    },
    disabled: disablePerformanceFailover,
  });

  const handleFatalError = (error: unknown) => {
    disposeImmersiveResources();
    onFatalError(error, { renderer });
  };

  const scene = new Scene();
  scene.background = createImmersiveGradientTexture();

  const poiOverrides: PoiInstanceOverrides = {};
  const poiDefinitions = getPoiDefinitions();
  injectPoiStructuredData(poiDefinitions);

  const floorBounds = getFloorBounds(FLOOR_PLAN);
  const floorCenter = new Vector3(
    (floorBounds.minX + floorBounds.maxX) / 2,
    0,
    (floorBounds.minZ + floorBounds.maxZ) / 2
  );

  const initialRoom = FLOOR_PLAN.rooms[0];
  const initialPlayerPosition = new Vector3(
    (initialRoom.bounds.minX + initialRoom.bounds.maxX) / 2,
    PLAYER_RADIUS,
    (initialRoom.bounds.minZ + initialRoom.bounds.maxZ) / 2
  );

  const halfWidth = (floorBounds.maxX - floorBounds.minX) / 2;
  const distanceToNorthEdge = floorBounds.maxZ - initialPlayerPosition.z;
  const distanceToSouthEdge = initialPlayerPosition.z - floorBounds.minZ;
  const largestHalfExtent = Math.max(
    halfWidth,
    distanceToNorthEdge,
    distanceToSouthEdge
  );
  const baseCameraSize = largestHalfExtent + CAMERA_MARGIN;
  let cameraZoom = 1;
  let cameraZoomTarget = 1;

  const aspect = window.innerWidth / window.innerHeight;
  const camera = new OrthographicCamera(
    -baseCameraSize * aspect,
    baseCameraSize * aspect,
    baseCameraSize,
    -baseCameraSize,
    0.1,
    1000
  );
  const audioListener = new AudioListener();
  camera.add(audioListener);
  const cameraBaseOffset = new Vector3(
    baseCameraSize * 1.06,
    baseCameraSize * 1.08,
    baseCameraSize * 1.06
  );

  const cameraCenter = initialPlayerPosition.clone();
  camera.position.copy(cameraCenter).add(cameraBaseOffset);
  camera.lookAt(cameraCenter.x, cameraCenter.y, cameraCenter.z);

  const ambientLight = new AmbientLight(0xf5f7ff, 0.38);
  const hemisphericLight = new HemisphereLight(0x324a6d, 0x131a17, 0.22);
  const directionalLight = new DirectionalLight(0xf1f0ff, 0.64);
  directionalLight.position.set(20, 30, 10);
  directionalLight.target.position.set(floorCenter.x, 0, floorCenter.z);
  scene.add(ambientLight);
  scene.add(hemisphericLight);
  scene.add(directionalLight);
  scene.add(directionalLight.target);

  const backyardRoom = FLOOR_PLAN.rooms.find(
    (room) => room.id === BACKYARD_ROOM_ID
  );
  if (backyardRoom) {
    backyardEnvironment = createBackyardEnvironment(backyardRoom.bounds);
    scene.add(backyardEnvironment.group);
    backyardEnvironment.colliders.forEach((collider) =>
      groundColliders.push(collider)
    );
  }

  const floorMaterial = new MeshStandardMaterial({ color: 0x2a3547 });
  const floorShape = new Shape();
  const [firstX, firstZ] = FLOOR_PLAN.outline[0];
  floorShape.moveTo(firstX, firstZ);
  for (let i = 1; i < FLOOR_PLAN.outline.length; i += 1) {
    const [x, z] = FLOOR_PLAN.outline[i];
    floorShape.lineTo(x, z);
  }
  floorShape.closePath();
  const floorGeometry = new ShapeGeometry(floorShape);
  floorGeometry.rotateX(-Math.PI / 2);
  const floor = new Mesh(floorGeometry, floorMaterial);
  floor.position.y = 0;
  scene.add(floor);

  const wallMaterial = new MeshStandardMaterial({ color: 0x3d4a63 });
  const fenceMaterial = new MeshStandardMaterial({ color: 0x4a5668 });
  const wallGroup = new Group();
  const combinedWallSegments = getCombinedWallSegments(FLOOR_PLAN);

  combinedWallSegments.forEach((segment) => {
    const length =
      segment.orientation === 'horizontal'
        ? Math.abs(segment.end.x - segment.start.x)
        : Math.abs(segment.end.z - segment.start.z);
    if (length <= 1e-4) {
      return;
    }

    const hasExterior = segment.rooms.some(
      (roomInfo) => getRoomCategory(roomInfo.id) === 'exterior'
    );
    const hasInterior = segment.rooms.some(
      (roomInfo) => getRoomCategory(roomInfo.id) !== 'exterior'
    );
    const isMixed = hasExterior && hasInterior;
    const segmentThickness =
      hasExterior && !isMixed ? FENCE_THICKNESS : WALL_THICKNESS;
    const segmentHeight = hasExterior && !isMixed ? FENCE_HEIGHT : WALL_HEIGHT;
    const material = hasExterior && !isMixed ? fenceMaterial : wallMaterial;

    const isInterior = segment.rooms.length > 1;
    const extension = isInterior ? segmentThickness * 0.5 : segmentThickness;
    const width =
      segment.orientation === 'horizontal'
        ? length + extension
        : segmentThickness;
    const depth =
      segment.orientation === 'horizontal'
        ? segmentThickness
        : length + extension;

    const baseX =
      segment.orientation === 'horizontal'
        ? (segment.start.x + segment.end.x) / 2
        : segment.start.x;
    const baseZ =
      segment.orientation === 'horizontal'
        ? segment.start.z
        : (segment.start.z + segment.end.z) / 2;

    let offsetX = 0;
    let offsetZ = 0;
    if (!isInterior) {
      const direction = getOutwardDirectionForWall(segment.rooms[0].wall);
      offsetX = direction.x * (WALL_THICKNESS / 2);
      offsetZ = direction.z * (WALL_THICKNESS / 2);
    }

    const geometry = new BoxGeometry(width, segmentHeight, depth);
    const wall = new Mesh(geometry, material);
    wall.position.set(baseX + offsetX, segmentHeight / 2, baseZ + offsetZ);
    wallGroup.add(wall);

    groundColliders.push({
      minX: wall.position.x - width / 2,
      maxX: wall.position.x + width / 2,
      minZ: wall.position.z - depth / 2,
      maxZ: wall.position.z + depth / 2,
    });
  });

  scene.add(wallGroup);

  const livingRoom = FLOOR_PLAN.rooms.find((room) => room.id === 'livingRoom');
  if (livingRoom) {
    const mediaWall = createLivingRoomMediaWall(livingRoom.bounds);
    scene.add(mediaWall.group);
    mediaWall.colliders.forEach((collider) => staticColliders.push(collider));

    const tvBinding = mediaWall.poiBindings.futuroptimistTv;
    const tvHitArea = tvBinding.screen.clone();
    const tvHitMaterial = new MeshBasicMaterial({
      transparent: true,
      opacity: 0,
      depthWrite: false,
      side: DoubleSide,
      toneMapped: false,
    });
    tvHitArea.material = tvHitMaterial;
    tvHitArea.visible = true;
    tvHitArea.renderOrder = tvBinding.glow.renderOrder + 1;
    mediaWall.group.add(tvHitArea);

    poiOverrides['futuroptimist-living-room-tv'] = {
      mode: 'display',
      hitArea: tvHitArea,
      highlight: {
        mesh: tvBinding.glow,
        material: tvBinding.glowMaterial,
        baseOpacity: tvBinding.glowMaterial.opacity,
        focusOpacity: 0.55,
      },
    };
  }

  const staircase = createStaircase(STAIRCASE_CONFIG);
  scene.add(staircase.group);
  const stairTotalRise = staircase.totalRise;
  const stairCenterX = STAIRCASE_CONFIG.basePosition.x;
  const stairHalfWidth = STAIRCASE_CONFIG.step.width / 2;
  const stairRun = STAIRCASE_CONFIG.step.run;
  const stairBottomZ = STAIRCASE_CONFIG.basePosition.z;
  const stairTopZ = stairBottomZ - stairRun * STAIRCASE_CONFIG.step.count;
  const stairLandingDepth = STAIRCASE_CONFIG.landing.depth;
  const stairLandingMinZ = stairTopZ - stairLandingDepth;
  const upperFloorElevation =
    stairTotalRise + STAIRCASE_CONFIG.landing.thickness;
  const stairTransitionMargin = toWorldUnits(0.6);
  const stairGuardThickness = toWorldUnits(0.22);
  const stairGuardMinZ = stairLandingMinZ;
  const stairGuardMaxZ = stairBottomZ + toWorldUnits(0.6);

  groundColliders.push({
    minX: stairCenterX - stairHalfWidth - stairGuardThickness,
    maxX: stairCenterX - stairHalfWidth,
    minZ: stairGuardMinZ,
    maxZ: stairGuardMaxZ,
  });
  groundColliders.push({
    minX: stairCenterX + stairHalfWidth,
    maxX: stairCenterX + stairHalfWidth + stairGuardThickness,
    minZ: stairGuardMinZ,
    maxZ: stairGuardMaxZ,
  });

  const upperFloorGroup = new Group();
  upperFloorGroup.visible = false;
  scene.add(upperFloorGroup);

  const upperFloorMaterial = new MeshStandardMaterial({
    color: 0x1f273a,
    side: DoubleSide,
  });
  const upperFloorShape = new Shape();
  const [upperFirstX, upperFirstZ] = UPPER_FLOOR_PLAN.outline[0];
  upperFloorShape.moveTo(upperFirstX, upperFirstZ);
  for (let i = 1; i < UPPER_FLOOR_PLAN.outline.length; i += 1) {
    const [x, z] = UPPER_FLOOR_PLAN.outline[i];
    upperFloorShape.lineTo(x, z);
  }
  upperFloorShape.closePath();
  const upperFloorGeometry = new ShapeGeometry(upperFloorShape);
  upperFloorGeometry.rotateX(-Math.PI / 2);
  const upperFloor = new Mesh(upperFloorGeometry, upperFloorMaterial);
  upperFloor.position.y = upperFloorElevation;
  upperFloorGroup.add(upperFloor);

  const upperWallMaterial = new MeshStandardMaterial({ color: 0x46536a });
  const upperWallGroup = new Group();
  upperFloorGroup.add(upperWallGroup);
  const upperWallSegments = getCombinedWallSegments(UPPER_FLOOR_PLAN);

  upperWallSegments.forEach((segment) => {
    const length =
      segment.orientation === 'horizontal'
        ? Math.abs(segment.end.x - segment.start.x)
        : Math.abs(segment.end.z - segment.start.z);
    if (length <= 1e-4) {
      return;
    }

    const hasExterior = segment.rooms.some(
      (roomInfo) => getRoomCategory(roomInfo.id) === 'exterior'
    );
    const hasInterior = segment.rooms.some(
      (roomInfo) => getRoomCategory(roomInfo.id) !== 'exterior'
    );
    const isMixed = hasExterior && hasInterior;
    const segmentThickness =
      hasExterior && !isMixed ? FENCE_THICKNESS : WALL_THICKNESS;
    const segmentHeight = hasExterior && !isMixed ? FENCE_HEIGHT : WALL_HEIGHT;
    const isInterior = segment.rooms.length > 1;
    const extension = isInterior ? segmentThickness * 0.5 : segmentThickness;
    const width =
      segment.orientation === 'horizontal'
        ? length + extension
        : segmentThickness;
    const depth =
      segment.orientation === 'horizontal'
        ? segmentThickness
        : length + extension;

    const baseX =
      segment.orientation === 'horizontal'
        ? (segment.start.x + segment.end.x) / 2
        : segment.start.x;
    const baseZ =
      segment.orientation === 'horizontal'
        ? segment.start.z
        : (segment.start.z + segment.end.z) / 2;

    let offsetX = 0;
    let offsetZ = 0;
    if (!isInterior) {
      const direction = getOutwardDirectionForWall(segment.rooms[0].wall);
      offsetX = direction.x * (WALL_THICKNESS / 2);
      offsetZ = direction.z * (WALL_THICKNESS / 2);
    }

    const geometry = new BoxGeometry(width, segmentHeight, depth);
    const wall = new Mesh(geometry, upperWallMaterial);
    wall.position.set(
      baseX + offsetX,
      upperFloorElevation + segmentHeight / 2,
      baseZ + offsetZ
    );
    upperWallGroup.add(wall);

    upperFloorColliders.push({
      minX: wall.position.x - width / 2,
      maxX: wall.position.x + width / 2,
      minZ: wall.position.z - depth / 2,
      maxZ: wall.position.z + depth / 2,
    });
  });

  const floorPlansById: Record<FloorId, FloorPlanDefinition> = {
    ground: FLOOR_PLAN,
    upper: UPPER_FLOOR_PLAN,
  };

  const floorColliders: Record<FloorId, RectCollider[]> = {
    ground: groundColliders,
    upper: upperFloorColliders,
  };

  if (LIGHTING_OPTIONS.enableLedStrips) {
    const ledHeight = WALL_HEIGHT - CEILING_COVE_OFFSET;
    const ledBaseColor = new Color(0x101623);
    const ledGroup = new Group();
    const ledFillLights = new Group();
    ledStripGroup = ledGroup;
    ledFillLightGroup = ledFillLights;
    const roomLedGroups = new Map<string, Group>();
    const roomLedMaterials = new Map<string, MeshStandardMaterial>();

    FLOOR_PLAN.rooms.forEach((room) => {
      if (getRoomCategory(room.id) === 'exterior') {
        return;
      }
      const emissiveColor = new Color(room.ledColor);
      const material = new MeshStandardMaterial({
        color: ledBaseColor,
        emissive: emissiveColor,
        emissiveIntensity: LIGHTING_OPTIONS.ledEmissiveIntensity,
        roughness: 0.35,
        metalness: 0.15,
      });
      ledStripMaterials.push(material);
      roomLedMaterials.set(room.id, material);

      const group = new Group();
      group.name = `${room.name} LED`; // helpful for debugging
      roomLedGroups.set(room.id, group);
      ledGroup.add(group);

      const inset = 1.1;
      const light = new PointLight(
        emissiveColor,
        LIGHTING_OPTIONS.ledLightIntensity,
        Math.max(
          room.bounds.maxX - room.bounds.minX,
          room.bounds.maxZ - room.bounds.minZ
        ) * 1.1,
        2
      );
      light.position.set(
        (room.bounds.minX + room.bounds.maxX) / 2,
        ledHeight - 0.1,
        (room.bounds.minZ + room.bounds.maxZ) / 2
      );
      light.castShadow = false;
      ledFillLights.add(light);
      ledFillLightsList.push(light);

      const cornerOffsets = [
        new Vector3(
          room.bounds.minX + inset,
          ledHeight - 0.1,
          room.bounds.minZ + inset
        ),
        new Vector3(
          room.bounds.maxX - inset,
          ledHeight - 0.1,
          room.bounds.minZ + inset
        ),
        new Vector3(
          room.bounds.minX + inset,
          ledHeight - 0.1,
          room.bounds.maxZ - inset
        ),
        new Vector3(
          room.bounds.maxX - inset,
          ledHeight - 0.1,
          room.bounds.maxZ - inset
        ),
      ];

      cornerOffsets.forEach((offset) => {
        const cornerLight = new PointLight(
          emissiveColor,
          LIGHTING_OPTIONS.ledLightIntensity * 0.35,
          Math.max(
            room.bounds.maxX - room.bounds.minX,
            room.bounds.maxZ - room.bounds.minZ
          ) * 0.9,
          2
        );
        cornerLight.position.copy(offset);
        cornerLight.castShadow = false;
        ledFillLights.add(cornerLight);
      });
    });

    combinedWallSegments.forEach((segment) => {
      const segmentLength =
        segment.orientation === 'horizontal'
          ? Math.abs(segment.end.x - segment.start.x)
          : Math.abs(segment.end.z - segment.start.z);
      const effectiveLength = segmentLength - LED_STRIP_EDGE_BUFFER * 2;
      if (effectiveLength <= LED_STRIP_DEPTH * 0.5) {
        return;
      }

      const width =
        segment.orientation === 'horizontal'
          ? effectiveLength
          : LED_STRIP_DEPTH;
      const depth =
        segment.orientation === 'horizontal'
          ? LED_STRIP_DEPTH
          : effectiveLength;
      const baseX =
        segment.orientation === 'horizontal'
          ? (segment.start.x + segment.end.x) / 2
          : segment.start.x;
      const baseZ =
        segment.orientation === 'horizontal'
          ? segment.start.z
          : (segment.start.z + segment.end.z) / 2;

      segment.rooms.forEach((roomInfo) => {
        if (getRoomCategory(roomInfo.id) === 'exterior') {
          return;
        }
        const material = roomLedMaterials.get(roomInfo.id);
        const group = roomLedGroups.get(roomInfo.id);
        if (!material || !group) {
          return;
        }
        const direction = getOutwardDirectionForWall(roomInfo.wall);
        const inwardOffset =
          segment.rooms.length > 1
            ? WALL_THICKNESS / 2 + LED_STRIP_DEPTH / 2
            : LED_STRIP_DEPTH / 2;
        const offsetX = -direction.x * inwardOffset;
        const offsetZ = -direction.z * inwardOffset;

        const geometry = new BoxGeometry(width, LED_STRIP_THICKNESS, depth);
        const strip = new Mesh(geometry, material);
        strip.position.set(baseX + offsetX, ledHeight, baseZ + offsetZ);
        strip.renderOrder = 1;
        group.add(strip);
      });
    });

    scene.add(ledGroup);
    scene.add(ledFillLights);
  }

  const builtPoiInstances = createPoiInstances(poiDefinitions, poiOverrides);
  builtPoiInstances.forEach((poi) => {
    if (!poi.group.parent) {
      scene.add(poi.group);
    }
    if (poi.collider) {
      staticColliders.push(poi.collider);
    }
    poiInstances.push(poi);
  });

  const poiAnalytics = createWindowPoiAnalytics();
  const poiTooltipOverlay = new PoiTooltipOverlay({ container });
  const poiVisitedState = new PoiVisitedState();
  const poiTourGuide = new PoiTourGuide({
    definitions: poiDefinitions,
    visitedState: poiVisitedState,
    priorityOrder: [
      'futuroptimist-living-room-tv',
      'flywheel-studio-flywheel',
      'jobbot-studio-terminal',
      'dspace-backyard-rocket',
      'sugarkube-backyard-greenhouse',
    ],
  });

  const handleVisitedUpdate = (visited: ReadonlySet<string>) => {
    for (const poi of poiInstances) {
      const isVisited = visited.has(poi.definition.id);
      if (poi.visited !== isVisited) {
        poi.visited = isVisited;
      }
    }
    poiTooltipOverlay.setVisitedPoiIds(visited);
  };

  const removeVisitedSubscription =
    poiVisitedState.subscribe(handleVisitedUpdate);
  const removeTourGuideSubscription = poiTourGuide.subscribe(
    (recommendation) => {
      poiTooltipOverlay.setRecommendation(recommendation);
    }
  );

  const flywheelPoi = poiInstances.find(
    (poi) => poi.definition.id === 'flywheel-studio-flywheel'
  );
  const jobbotPoi = poiInstances.find(
    (poi) => poi.definition.id === 'jobbot-studio-terminal'
  );
  const studioRoom = FLOOR_PLAN.rooms.find((room) => room.id === 'studio');
  if (studioRoom) {
    const centerX =
      flywheelPoi?.group.position.x ??
      (studioRoom.bounds.minX + studioRoom.bounds.maxX) / 2;
    const centerZ =
      flywheelPoi?.group.position.z ??
      (studioRoom.bounds.minZ + studioRoom.bounds.maxZ) / 2;
    const showpiece = createFlywheelShowpiece({
      centerX,
      centerZ,
      roomBounds: studioRoom.bounds,
      orientationRadians: flywheelPoi?.group.rotation.y ?? 0,
    });
    scene.add(showpiece.group);
    showpiece.colliders.forEach((collider) => groundColliders.push(collider));
    flywheelShowpiece = showpiece;

    const terminalOrientation = jobbotPoi?.group.rotation.y ?? -Math.PI / 2;
    const terminalX = MathUtils.clamp(
      jobbotPoi?.group.position.x ?? 11.4,
      studioRoom.bounds.minX + 1.2,
      studioRoom.bounds.maxX - 0.8
    );
    const terminalZ = MathUtils.clamp(
      jobbotPoi?.group.position.z ?? -0.6,
      studioRoom.bounds.minZ + 1.2,
      studioRoom.bounds.maxZ - 1.1
    );
    const terminal = createJobbotTerminal({
      position: { x: terminalX, y: 0, z: terminalZ },
      orientationRadians: terminalOrientation,
    });
    scene.add(terminal.group);
    terminal.colliders.forEach((collider) => groundColliders.push(collider));
    jobbotTerminal = terminal;
  }

  const poiInteractionManager = new PoiInteractionManager(
    renderer.domElement,
    camera,
    poiInstances,
    poiAnalytics
  );
  const removeHoverListener = poiInteractionManager.addHoverListener((poi) => {
    poiTooltipOverlay.setHovered(poi);
  });
  const removeSelectionStateListener =
    poiInteractionManager.addSelectionStateListener((poi) => {
      poiTooltipOverlay.setSelected(poi);
    });
  const removeSelectionListener = poiInteractionManager.addSelectionListener(
    (poi) => {
      poiVisitedState.markVisited(poi.id);
    }
  );
  poiInteractionManager.start();
  beforeUnloadHandler = () => {
    disposeImmersiveResources();
  };
  window.addEventListener('beforeunload', beforeUnloadHandler);

  const playerMaterial = new MeshStandardMaterial({ color: 0xffc857 });
  const playerGeometry = new SphereGeometry(PLAYER_RADIUS, 32, 32);
  const player = new Mesh(playerGeometry, playerMaterial);
  player.position.copy(initialPlayerPosition);
  scene.add(player);

  const controlOverlay = document.getElementById('control-overlay');
  const interactControl = controlOverlay?.querySelector<HTMLElement>(
    '[data-control="interact"]'
  );
  const interactDescription = controlOverlay?.querySelector<HTMLElement>(
    '[data-control="interact-description"]'
  );
  const helpButton = controlOverlay?.querySelector<HTMLButtonElement>(
    '[data-control="help"]'
  );
  const movementLegend: MovementLegendHandle | null = controlOverlay
    ? createMovementLegend({ container: controlOverlay })
    : null;
  const helpModal = createHelpModal({ container: document.body });
  let helpButtonClickHandler: (() => void) | null = null;
  if (helpButton) {
    helpButtonClickHandler = () => helpModal.open();
    helpButton.addEventListener('click', helpButtonClickHandler);
  }
  let interactablePoi: PoiInstance | null = null;

  const controls = new KeyboardControls();
  const joystick = new VirtualJoystick(renderer.domElement);
  const clock = new Clock();
  const targetVelocity = new Vector3();
  const velocity = new Vector3();
  const moveDirection = new Vector3();
  const cameraPan = new Vector3();
  const cameraPanTarget = new Vector3();
  const poiLabelLookTarget = new Vector3();
  const poiPlayerOffset = new Vector2();
  let cameraPanLimitX = 0;
  let cameraPanLimitZ = 0;
  let interactKeyWasPressed = false;
  const pinchPointers = new Map<number, { x: number; y: number }>();
  let pinchStartDistance: number | null = null;
  let pinchStartZoomTarget = cameraZoomTarget;
  const mouseCameraInput = new Vector2();
  const mouseCameraStart = new Vector2();
  let mouseCameraPointerId: number | null = null;

  let activeFloorId: FloorId = 'ground';
  let helpKeyWasPressed = false;

  const isWithinStairWidth = (x: number, margin = 0) =>
    Math.abs(x - stairCenterX) <= stairHalfWidth + margin;

  const computeRampHeight = (x: number, z: number): number => {
    if (!isWithinStairWidth(x, stairTransitionMargin)) {
      return 0;
    }
    const denominator = stairBottomZ - stairTopZ;
    if (Math.abs(denominator) <= 1e-6) {
      return 0;
    }
    const progress = (stairBottomZ - z) / denominator;
    if (!Number.isFinite(progress)) {
      return 0;
    }
    const clamped = MathUtils.clamp(progress, 0, 1);
    return clamped * stairTotalRise;
  };

  const predictFloorId = (x: number, z: number, current: FloorId): FloorId => {
    const rampHeight = computeRampHeight(x, z);
    if (current === 'upper') {
      const nearBottom =
        isWithinStairWidth(x, stairTransitionMargin) &&
        rampHeight <= STAIRCASE_CONFIG.step.rise * 0.5 &&
        z >= stairBottomZ - stairRun * 0.5;
      if (nearBottom) {
        return 'ground';
      }
      return 'upper';
    }

    const nearLanding =
      isWithinStairWidth(x, stairTransitionMargin) &&
      (z <= stairTopZ + stairTransitionMargin ||
        rampHeight >= stairTotalRise - STAIRCASE_CONFIG.step.rise * 0.25);
    if (nearLanding) {
      return 'upper';
    }

    return 'ground';
  };

  const canOccupyPosition = (
    x: number,
    z: number,
    floorId: FloorId
  ): boolean => {
    const inside = isInsideAnyRoom(floorPlansById[floorId], x, z);
    if (!inside) {
      return false;
    }

    if (collidesWithColliders(x, z, PLAYER_RADIUS, floorColliders[floorId])) {
      return false;
    }

    if (
      floorId === 'ground' &&
      collidesWithColliders(x, z, PLAYER_RADIUS, staticColliders)
    ) {
      return false;
    }

    return true;
  };

  const setActiveFloorId = (next: FloorId) => {
    if (activeFloorId === next) {
      return;
    }
    activeFloorId = next;
    upperFloorGroup.visible = next === 'upper';
  };

  const updatePlayerVerticalPosition = () => {
    const rampHeight = computeRampHeight(player.position.x, player.position.z);
    const baseHeight =
      activeFloorId === 'upper'
        ? upperFloorElevation
        : Math.min(rampHeight, upperFloorElevation);
    player.position.y = PLAYER_RADIUS + baseHeight;
  };

  updatePlayerVerticalPosition();

  const setCameraZoomTarget = (next: number) => {
    cameraZoomTarget = MathUtils.clamp(next, MIN_CAMERA_ZOOM, MAX_CAMERA_ZOOM);
  };

  const updateCameraPanLimits = (aspect: number) => {
    const effectiveHalfWidth = (baseCameraSize * aspect) / cameraZoom;
    const effectiveHalfHeight = baseCameraSize / cameraZoom;
    cameraPanLimitX = Math.max(0, effectiveHalfWidth - PLAYER_RADIUS);
    cameraPanLimitZ = Math.max(0, effectiveHalfHeight - PLAYER_RADIUS);
    cameraPanTarget.x = MathUtils.clamp(
      cameraPanTarget.x,
      -cameraPanLimitX,
      cameraPanLimitX
    );
    cameraPanTarget.z = MathUtils.clamp(
      cameraPanTarget.z,
      -cameraPanLimitZ,
      cameraPanLimitZ
    );
    cameraPan.x = MathUtils.clamp(
      cameraPan.x,
      -cameraPanLimitX,
      cameraPanLimitX
    );
    cameraPan.z = MathUtils.clamp(
      cameraPan.z,
      -cameraPanLimitZ,
      cameraPanLimitZ
    );
  };

  const updateCameraProjection = (aspect: number) => {
    camera.left = -baseCameraSize * aspect;
    camera.right = baseCameraSize * aspect;
    camera.top = baseCameraSize;
    camera.bottom = -baseCameraSize;
    camera.zoom = cameraZoom;
    camera.updateProjectionMatrix();
    updateCameraPanLimits(aspect);
  };

  const getPinchDistance = () => {
    const points = Array.from(pinchPointers.values());
    if (points.length < 2) {
      return 0;
    }
    const [a, b] = points;
    return Math.hypot(a.x - b.x, a.y - b.y);
  };

  updateCameraProjection(aspect);

  const handleWheelZoom = (event: WheelEvent) => {
    event.preventDefault();
    setCameraZoomTarget(
      cameraZoomTarget - event.deltaY * CAMERA_ZOOM_WHEEL_SENSITIVITY
    );
  };

  const handlePointerDownForZoom = (event: PointerEvent) => {
    if (event.pointerType !== 'touch') {
      return;
    }
    if (pinchPointers.size >= 2 && !pinchPointers.has(event.pointerId)) {
      return;
    }
    pinchPointers.set(event.pointerId, {
      x: event.clientX,
      y: event.clientY,
    });
    if (pinchPointers.size === 2) {
      pinchStartDistance = getPinchDistance();
      pinchStartZoomTarget = cameraZoomTarget;
    }
  };

  const handlePointerMoveForZoom = (event: PointerEvent) => {
    if (event.pointerType !== 'touch') {
      return;
    }
    if (!pinchPointers.has(event.pointerId)) {
      return;
    }
    pinchPointers.set(event.pointerId, {
      x: event.clientX,
      y: event.clientY,
    });
    if (pinchPointers.size < 2) {
      return;
    }
    const distance = getPinchDistance();
    if (!isFinite(distance) || distance <= 0) {
      return;
    }
    if (pinchStartDistance === null || pinchStartDistance <= 0) {
      pinchStartDistance = distance;
      pinchStartZoomTarget = cameraZoomTarget;
      return;
    }
    const scale = distance / pinchStartDistance;
    if (!isFinite(scale) || scale <= 0) {
      return;
    }
    setCameraZoomTarget(pinchStartZoomTarget * scale);
  };

  const handlePointerEndForZoom = (event: PointerEvent) => {
    if (event.pointerType !== 'touch') {
      return;
    }
    if (!pinchPointers.has(event.pointerId)) {
      return;
    }
    pinchPointers.delete(event.pointerId);
    if (pinchPointers.size < 2) {
      pinchStartDistance = null;
      pinchStartZoomTarget = cameraZoomTarget;
      return;
    }
    pinchStartDistance = getPinchDistance();
    pinchStartZoomTarget = cameraZoomTarget;
  };

  const updateMouseCameraInput = (clientX: number, clientY: number) => {
    const halfWidth = window.innerWidth / 2;
    const halfHeight = window.innerHeight / 2;
    const dx = clientX - mouseCameraStart.x;
    const dy = clientY - mouseCameraStart.y;
    mouseCameraInput.set(
      halfWidth <= 0 ? 0 : MathUtils.clamp(dx / halfWidth, -1, 1),
      halfHeight <= 0 ? 0 : MathUtils.clamp(dy / halfHeight, -1, 1)
    );
  };

  let mouseCameraDragging = false;

  const handlePointerDownForCameraPan = (event: PointerEvent) => {
    if (event.pointerType !== 'mouse' || event.button !== 0) {
      return;
    }
    renderer.domElement.setPointerCapture?.(event.pointerId);
    mouseCameraPointerId = event.pointerId;
    mouseCameraStart.set(event.clientX, event.clientY);
    mouseCameraInput.set(0, 0);
    mouseCameraDragging = false;
  };

  const handlePointerMoveForCameraPan = (event: PointerEvent) => {
    if (
      event.pointerType !== 'mouse' ||
      event.pointerId !== mouseCameraPointerId
    ) {
      return;
    }
    if (!mouseCameraDragging) {
      const deltaX = event.clientX - mouseCameraStart.x;
      const deltaY = event.clientY - mouseCameraStart.y;
      if (deltaX === 0 && deltaY === 0) {
        return;
      }
      mouseCameraDragging = true;
    }
    event.preventDefault();
    updateMouseCameraInput(event.clientX, event.clientY);
  };

  const handlePointerUpForCameraPan = (event: PointerEvent) => {
    if (
      event.pointerType !== 'mouse' ||
      event.pointerId !== mouseCameraPointerId
    ) {
      return;
    }
    renderer.domElement.releasePointerCapture?.(event.pointerId);
    mouseCameraPointerId = null;
    mouseCameraInput.set(0, 0);
    mouseCameraDragging = false;
  };

  renderer.domElement.addEventListener('wheel', handleWheelZoom, {
    passive: false,
  });
  renderer.domElement.addEventListener('pointerdown', handlePointerDownForZoom);
  renderer.domElement.addEventListener(
    'pointerdown',
    handlePointerDownForCameraPan
  );
  window.addEventListener('pointermove', handlePointerMoveForZoom);
  window.addEventListener('pointerup', handlePointerEndForZoom);
  window.addEventListener('pointercancel', handlePointerEndForZoom);
  window.addEventListener('pointermove', handlePointerMoveForCameraPan);
  window.addEventListener('pointerup', handlePointerUpForCameraPan);
  window.addEventListener('pointercancel', handlePointerUpForCameraPan);

  if (!ambientAudioController) {
    const audioBeds: AmbientAudioBedDefinition[] = [];
    const audioContext: AudioContext = audioListener.context;

    const createLoopingSource = (
      id: string,
      bufferFactory: (context: AudioContext) => AudioBuffer
    ): AmbientAudioSource => {
      const audio = new Audio(audioListener);
      audio.setLoop(true);
      audio.setVolume(0);
      const buffer = bufferFactory(audioContext);
      audio.setBuffer(buffer);
      return {
        id,
        get isPlaying() {
          return audio.isPlaying;
        },
        play: () => {
          if (!audio.isPlaying) {
            audio.play();
          }
        },
        stop: () => {
          if (audio.isPlaying) {
            audio.stop();
          }
        },
        setVolume: (volume: number) => {
          audio.setVolume(volume);
        },
      };
    };

    const homeHalfExtent = Math.max(
      (floorBounds.maxX - floorBounds.minX) / 2,
      (floorBounds.maxZ - floorBounds.minZ) / 2
    );
    audioBeds.push({
      id: 'interior-hum',
      center: {
        x: (floorBounds.minX + floorBounds.maxX) / 2,
        z: (floorBounds.minZ + floorBounds.maxZ) / 2,
      },
      innerRadius: homeHalfExtent * 0.55,
      outerRadius: homeHalfExtent * 1.2,
      baseVolume: 0.32,
      falloffCurve: 'smoothstep',
      source: createLoopingSource('interior-hum', (context) =>
        createDistantHumBuffer(context)
      ),
    });

    if (backyardRoom) {
      const bounds = backyardRoom.bounds;
      const backyardHalfExtent = Math.max(
        (bounds.maxX - bounds.minX) / 2,
        (bounds.maxZ - bounds.minZ) / 2
      );
      audioBeds.push({
        id: 'backyard-crickets',
        center: {
          x: (bounds.minX + bounds.maxX) / 2,
          z: (bounds.minZ + bounds.maxZ) / 2,
        },
        innerRadius: backyardHalfExtent * 0.6,
        outerRadius: backyardHalfExtent + toWorldUnits(6),
        baseVolume: 0.65,
        falloffCurve: 'smoothstep',
        source: createLoopingSource('backyard-crickets', (context) =>
          createCricketChorusBuffer(context)
        ),
      });

      if (backyardEnvironment) {
        backyardEnvironment.ambientAudioBeds.forEach((bed) => {
          if (bed.id !== 'backyard-greenhouse-chimes') {
            return;
          }
          audioBeds.push({
            ...bed,
            source: createLoopingSource(bed.id, (context) =>
              createLanternChimeBuffer(context)
            ),
          });
        });
      }
    }

    ambientAudioController = new AmbientAudioController(audioBeds, {
      smoothing: 3.2,
      onEnable: async () => {
        if (audioContext.state === 'suspended') {
          await audioContext.resume();
        }
      },
    });

    audioHudHandle = createAudioHudControl({
      container,
      getEnabled: () => ambientAudioController?.isEnabled() ?? false,
      setEnabled: async (enabled) => {
        if (!ambientAudioController) {
          return;
        }
        if (enabled) {
          try {
            await ambientAudioController.enable();
          } catch (error) {
            console.warn('Ambient audio failed to start', error);
          }
        } else {
          ambientAudioController.disable();
        }
      },
      getVolume: () => getAmbientAudioVolume(),
      setVolume: (volume) => {
        setAmbientAudioVolume(volume);
      },
    });

    manualModeToggle = createManualModeToggle({
      container,
      label: 'Text mode · Press T',
      description: 'Switch to the text-only portfolio',
      keyHint: 'T',
      getIsFallbackActive: () => performanceFailover.hasTriggered(),
      onToggle: () => {
        if (!performanceFailover.hasTriggered()) {
          performanceFailover.triggerFallback('manual');
        }
      },
    });
  }

  let composer: EffectComposer | null = null;
  let bloomPass: UnrealBloomPass | null = null;

  hudLayoutManager = createHudLayoutManager({
    root: document.documentElement,
    windowTarget: window,
  });

  if (LIGHTING_OPTIONS.enableBloom) {
    composer = new EffectComposer(renderer);
    composer.addPass(new RenderPass(scene, camera));
    bloomPass = new UnrealBloomPass(
      new Vector2(window.innerWidth, window.innerHeight),
      LIGHTING_OPTIONS.bloomStrength,
      LIGHTING_OPTIONS.bloomRadius,
      LIGHTING_OPTIONS.bloomThreshold
    );
    composer.addPass(bloomPass);
  }

  let qualityStorage: Storage | undefined;
  try {
    qualityStorage = window.localStorage;
  } catch {
    qualityStorage = undefined;
  }

  graphicsQualityManager = createGraphicsQualityManager({
    renderer,
    bloomPass: bloomPass ?? undefined,
    ledStripMaterials,
    ledFillLights: ledFillLightsList,
    basePixelRatio: Math.min(window.devicePixelRatio ?? 1, 2),
    baseBloom: {
      strength: LIGHTING_OPTIONS.bloomStrength,
      radius: LIGHTING_OPTIONS.bloomRadius,
      threshold: LIGHTING_OPTIONS.bloomThreshold,
    },
    baseLed: {
      emissiveIntensity: LIGHTING_OPTIONS.ledEmissiveIntensity,
      lightIntensity: LIGHTING_OPTIONS.ledLightIntensity,
    },
    storage: qualityStorage,
  });

  let accessibilityStorage: Storage | undefined;
  try {
    accessibilityStorage = window.localStorage;
  } catch {
    accessibilityStorage = undefined;
  }

  accessibilityPresetManager = createAccessibilityPresetManager({
    documentElement: document.documentElement,
    graphicsQualityManager,
    bloomPass: bloomPass ?? undefined,
    ledStripMaterials,
    ledFillLights: ledFillLightsList,
    ambientAudioController: ambientAudioController ?? undefined,
    storage: accessibilityStorage,
  });

  if (accessibilityPresetManager) {
    getAmbientAudioVolume = () =>
      accessibilityPresetManager?.getBaseAudioVolume() ??
      ambientAudioController?.getMasterVolume() ??
      1;
    setAmbientAudioVolume = (volume: number) => {
      if (accessibilityPresetManager) {
        accessibilityPresetManager.setBaseAudioVolume(volume);
      } else {
        ambientAudioController?.setMasterVolume(volume);
      }
    };
    accessibilityPresetManager.refresh();
    audioHudHandle?.refresh();
  }

  accessibilityControlHandle = createAccessibilityPresetControl({
    container,
    options: ACCESSIBILITY_PRESETS.map(({ id, label, description }) => ({
      id,
      label,
      description,
    })),
    getActivePreset: () =>
      accessibilityPresetManager?.getPreset() ?? ACCESSIBILITY_PRESETS[0].id,
    setActivePreset: (preset) => {
      accessibilityPresetManager?.setPreset(preset);
    },
  });

  unsubscribeAccessibility = accessibilityPresetManager.onChange(() => {
    accessibilityControlHandle?.refresh();
    audioHudHandle?.refresh();
  });

  graphicsQualityControl = createGraphicsQualityControl({
    container,
    presets: GRAPHICS_QUALITY_PRESETS,
    getActiveLevel: () =>
      graphicsQualityManager?.getLevel() ?? GRAPHICS_QUALITY_PRESETS[0].id,
    setActiveLevel: (level) => {
      graphicsQualityManager?.setLevel(level);
    },
  });

  unsubscribeGraphicsQuality = graphicsQualityManager.onChange(() => {
    graphicsQualityControl?.refresh();
  });

  const lightingDebugController = createLightingDebugController({
    renderer,
    ambientLight,
    hemisphericLight,
    directionalLight,
    bloomPass,
    ledGroup: ledStripGroup,
    ledFillLights: ledFillLightGroup,
    debug: {
      exposure: 0.92,
      ambientIntensity: 0.55,
      hemisphericIntensity: 0.38,
      directionalIntensity: 0.35,
      ledVisible: false,
      bloomEnabled: false,
    },
  });

  lightingDebugController.setMode('cinematic');

  const lightingDebugIndicator = document.createElement('div');
  lightingDebugIndicator.className = 'lighting-debug-indicator';
  container.appendChild(lightingDebugIndicator);

  const updateLightingIndicator = (mode: LightingMode) => {
    const label = mode === 'cinematic' ? 'Cinematic' : 'Debug (flat)';
    lightingDebugIndicator.textContent = `Lighting: ${label} · Shift+L to toggle`;
    lightingDebugIndicator.setAttribute('data-mode', mode);
  };

  updateLightingIndicator(lightingDebugController.getMode());

  window.addEventListener('keydown', (event) => {
    if ((event.key === 'l' || event.key === 'L') && event.shiftKey) {
      event.preventDefault();
      const nextMode = lightingDebugController.toggle();
      updateLightingIndicator(nextMode);
    }
  });

  function onResize() {
    const nextAspect = window.innerWidth / window.innerHeight;
    updateCameraProjection(nextAspect);

    renderer.setSize(window.innerWidth, window.innerHeight);
    const nextPixelRatio = Math.min(window.devicePixelRatio ?? 1, 2);
    if (graphicsQualityManager) {
      graphicsQualityManager.setBasePixelRatio(nextPixelRatio);
    } else {
      renderer.setPixelRatio(nextPixelRatio);
    }

    if (composer && bloomPass) {
      composer.setSize(window.innerWidth, window.innerHeight);
      bloomPass.setSize(window.innerWidth, window.innerHeight);
    }
  }

  window.addEventListener('resize', onResize);
  onResize();

  function updateMovement(delta: number) {
    const rightInput =
      Number(controls.isPressed('d') || controls.isPressed('ArrowRight')) -
      Number(controls.isPressed('a') || controls.isPressed('ArrowLeft'));
    const forwardInput =
      Number(controls.isPressed('w') || controls.isPressed('ArrowUp')) -
      Number(controls.isPressed('s') || controls.isPressed('ArrowDown'));

    const joystickMovement = joystick.getMovement();
    const combinedRight = rightInput + joystickMovement.x;
    const combinedForward = forwardInput - joystickMovement.y;

    getCameraRelativeMovementVector(
      camera,
      combinedRight,
      combinedForward,
      moveDirection
    );

    const lengthSq = moveDirection.lengthSq();
    if (lengthSq > 1) {
      moveDirection.multiplyScalar(1 / Math.sqrt(lengthSq));
    }

    targetVelocity.copy(moveDirection).multiplyScalar(PLAYER_SPEED);

    velocity.set(
      MathUtils.damp(velocity.x, targetVelocity.x, MOVEMENT_SMOOTHING, delta),
      0,
      MathUtils.damp(velocity.z, targetVelocity.z, MOVEMENT_SMOOTHING, delta)
    );

    const stepX = velocity.x * delta;
    const stepZ = velocity.z * delta;

    if (stepX !== 0) {
      const candidateX = player.position.x + stepX;
      const predictedFloor = predictFloorId(
        candidateX,
        player.position.z,
        activeFloorId
      );
      if (canOccupyPosition(candidateX, player.position.z, predictedFloor)) {
        player.position.x = candidateX;
        setActiveFloorId(predictedFloor);
      } else {
        targetVelocity.x = 0;
        velocity.x = 0;
      }
    }

    if (stepZ !== 0) {
      const candidateZ = player.position.z + stepZ;
      const predictedFloor = predictFloorId(
        player.position.x,
        candidateZ,
        activeFloorId
      );
      if (canOccupyPosition(player.position.x, candidateZ, predictedFloor)) {
        player.position.z = candidateZ;
        setActiveFloorId(predictedFloor);
      } else {
        targetVelocity.z = 0;
        velocity.z = 0;
      }
    }

    updatePlayerVerticalPosition();
  }

  function updateCamera(delta: number) {
    const previousZoom = cameraZoom;
    cameraZoom = MathUtils.damp(
      cameraZoom,
      cameraZoomTarget,
      CAMERA_ZOOM_SMOOTHING,
      delta
    );
    cameraZoom = MathUtils.clamp(cameraZoom, MIN_CAMERA_ZOOM, MAX_CAMERA_ZOOM);
    if (!Number.isFinite(cameraZoom)) {
      cameraZoom = previousZoom;
    }
    if (Math.abs(cameraZoom - previousZoom) > 1e-4) {
      updateCameraProjection(window.innerWidth / window.innerHeight);
    }

    const cameraInput =
      mouseCameraPointerId !== null ? mouseCameraInput : joystick.getCamera();
    cameraPanTarget.set(
      cameraInput.x * cameraPanLimitX,
      0,
      cameraInput.y * cameraPanLimitZ
    );

    cameraPan.x = MathUtils.damp(
      cameraPan.x,
      cameraPanTarget.x,
      CAMERA_PAN_SMOOTHING,
      delta
    );
    cameraPan.z = MathUtils.damp(
      cameraPan.z,
      cameraPanTarget.z,
      CAMERA_PAN_SMOOTHING,
      delta
    );

    cameraPan.x = MathUtils.clamp(
      cameraPan.x,
      -cameraPanLimitX,
      cameraPanLimitX
    );
    cameraPan.z = MathUtils.clamp(
      cameraPan.z,
      -cameraPanLimitZ,
      cameraPanLimitZ
    );

    cameraCenter.set(
      player.position.x + cameraPan.x,
      player.position.y,
      player.position.z + cameraPan.z
    );

    camera.position.set(
      cameraCenter.x + cameraBaseOffset.x,
      cameraCenter.y + cameraBaseOffset.y,
      cameraCenter.z + cameraBaseOffset.z
    );
    camera.lookAt(cameraCenter.x, cameraCenter.y, cameraCenter.z);
  }

  const POI_ACTIVATION_RESPONSE = 5.5;

  function updatePois(elapsedTime: number, delta: number) {
    const smoothing =
      delta > 0 ? 1 - Math.exp(-delta * POI_ACTIVATION_RESPONSE) : 1;
    let closestPoi: PoiInstance | null = null;
    let highestActivation = 0;
    for (const poi of poiInstances) {
      const floatOffset = Math.sin(
        elapsedTime * poi.floatSpeed + poi.floatPhase
      );
      const scaledOffset = floatOffset * poi.floatAmplitude;

      if (poi.orb && poi.orbBaseHeight !== undefined) {
        poi.orb.position.y = poi.orbBaseHeight + scaledOffset;
      }

      if (poi.label && poi.labelBaseHeight !== undefined) {
        poi.label.position.y = poi.labelBaseHeight + scaledOffset * 0.4;
        poi.label.getWorldPosition(poi.labelWorldPosition);
        poiLabelLookTarget.set(
          camera.position.x,
          poi.labelWorldPosition.y,
          camera.position.z
        );
        poi.label.lookAt(poiLabelLookTarget);
      }

      poiPlayerOffset.set(
        player.position.x - poi.group.position.x,
        player.position.z - poi.group.position.z
      );
      const planarDistance = poiPlayerOffset.length();
      const maxRadius = poi.definition.interactionRadius;
      const targetActivation = MathUtils.clamp(
        1 - planarDistance / maxRadius,
        0,
        1
      );
      const visitedTarget = poi.visited ? 1 : 0;
      poi.activation = MathUtils.lerp(
        poi.activation,
        targetActivation,
        smoothing
      );
      poi.visitedStrength = MathUtils.lerp(
        poi.visitedStrength,
        visitedTarget,
        smoothing
      );
      poi.focus = MathUtils.lerp(poi.focus, poi.focusTarget, smoothing);
      const emphasis = Math.max(poi.activation, poi.focus);
      const visitedEmphasis = poi.visitedStrength;

      if (poi.activation > highestActivation) {
        highestActivation = poi.activation;
        closestPoi = poi;
      }

      if (poi.label && poi.labelMaterial) {
        const baseOpacity = MathUtils.lerp(0.32, 0.52, visitedEmphasis);
        const labelOpacity = MathUtils.lerp(baseOpacity, 1, emphasis);
        poi.labelMaterial.opacity = labelOpacity;
        poi.label.visible = labelOpacity > 0.05;
      }

      if (poi.displayHighlight) {
        const {
          mesh,
          material,
          baseOpacity,
          focusOpacity,
          baseScale,
          focusScale,
        } = poi.displayHighlight;
        const visitedOpacityBoost = MathUtils.lerp(0, 0.25, visitedEmphasis);
        const nextOpacity = MathUtils.lerp(baseOpacity, focusOpacity, emphasis);
        const combinedOpacity = Math.min(nextOpacity + visitedOpacityBoost, 1);
        material.opacity = combinedOpacity;
        mesh.visible = combinedOpacity > 0.02;
        if (baseScale !== undefined && focusScale !== undefined && mesh.scale) {
          const nextScale = MathUtils.lerp(baseScale, focusScale, emphasis);
          mesh.scale.setScalar(nextScale);
        }
      }

      if (poi.visitedHighlight) {
        const visitedOpacity = MathUtils.lerp(0, 0.55, visitedEmphasis);
        poi.visitedHighlight.material.opacity = visitedOpacity;
        poi.visitedHighlight.mesh.visible = visitedOpacity > 0.02;
        const visitedScale = 1 + visitedEmphasis * 0.12;
        poi.visitedHighlight.mesh.scale.setScalar(visitedScale);
      }

      if (poi.visitedBadge) {
        updateVisitedBadge(poi.visitedBadge, {
          elapsedTime,
          delta,
          visitedEmphasis,
          floatPhase: poi.floatPhase,
        });
      }

      if (!poi.displayHighlight) {
        if (
          poi.orbMaterial &&
          poi.orbEmissiveBase &&
          poi.orbEmissiveHighlight
        ) {
          const baseIntensity = MathUtils.lerp(0.85, 1.05, visitedEmphasis);
          const orbEmissive = MathUtils.lerp(baseIntensity, 1.7, emphasis);
          poi.orbMaterial.emissiveIntensity = orbEmissive;
          poi.orbMaterial.emissive.lerpColors(
            poi.orbEmissiveBase,
            poi.orbEmissiveHighlight,
            poi.focus
          );
        }

        if (poi.accentMaterial && poi.accentBaseColor && poi.accentFocusColor) {
          const baseAccent = MathUtils.lerp(0.65, 0.82, visitedEmphasis);
          const accentEmissive = MathUtils.lerp(baseAccent, 1.05, emphasis);
          poi.accentMaterial.emissiveIntensity = accentEmissive;
          poi.accentMaterial.color.lerpColors(
            poi.accentBaseColor,
            poi.accentFocusColor,
            poi.focus
          );
        }

        if (
          poi.halo &&
          poi.haloMaterial &&
          poi.haloBaseColor &&
          poi.haloFocusColor
        ) {
          const haloPulse =
            1 + Math.sin(elapsedTime * 1.8 + poi.pulseOffset) * 0.08;
          const baseHaloScale = MathUtils.lerp(1, 1.05, visitedEmphasis);
          const haloScale =
            MathUtils.lerp(baseHaloScale, 1.18, emphasis) * haloPulse;
          poi.halo.scale.setScalar(haloScale);
          const baseHaloOpacity = MathUtils.lerp(0.18, 0.32, visitedEmphasis);
          const haloOpacity = MathUtils.lerp(baseHaloOpacity, 0.62, emphasis);
          poi.haloMaterial.opacity = haloOpacity;
          poi.halo.visible = haloOpacity > 0.04;
          poi.haloMaterial.color.lerpColors(
            poi.haloBaseColor,
            poi.haloFocusColor,
            poi.focus
          );
        }
      }
    }
    if (closestPoi && highestActivation >= 0.6) {
      setInteractablePoi(closestPoi);
    } else {
      setInteractablePoi(null);
    }
  }

  function setInteractablePoi(poi: PoiInstance | null) {
    if (interactablePoi === poi) {
      return;
    }
    interactablePoi = poi;
    if (movementLegend) {
      if (poi) {
        movementLegend.setInteractPrompt(
          `Interact with ${poi.definition.title}`
        );
      } else {
        movementLegend.setInteractPrompt(null);
      }
    }
    if (!interactControl || !interactDescription) {
      return;
    }
    if (poi) {
      interactControl.hidden = false;
      interactDescription.textContent = `Interact with ${poi.definition.title}`;
    } else {
      interactControl.hidden = true;
      interactDescription.textContent = 'Interact';
    }
  }

  function handleInteractionInput() {
    const pressed = controls.isPressed('f');
    if (pressed && !interactKeyWasPressed && interactablePoi) {
      poiInteractionManager.selectPoiById(interactablePoi.definition.id);
    }
    interactKeyWasPressed = pressed;
  }

  function handleHelpInput() {
    const pressed = controls.isPressed('h') || controls.isPressed('?');
    if (immersiveDisposed) {
      helpKeyWasPressed = pressed;
      return;
    }
    if (pressed && !helpKeyWasPressed) {
      helpModal.toggle();
    }
    helpKeyWasPressed = pressed;
  }

  function disposeImmersiveResources() {
    if (immersiveDisposed) {
      return;
    }
    immersiveDisposed = true;
    poiInteractionManager.dispose();
    removeHoverListener();
    removeSelectionStateListener();
    removeSelectionListener();
    removeVisitedSubscription();
    removeTourGuideSubscription();
    poiTooltipOverlay.dispose();
    poiTourGuide.dispose();
    if (manualModeToggle) {
      manualModeToggle.dispose();
      manualModeToggle = null;
    }
    if (ambientAudioController) {
      ambientAudioController.dispose();
      ambientAudioController = null;
    }
    renderer.domElement.removeEventListener('wheel', handleWheelZoom);
    renderer.domElement.removeEventListener(
      'pointerdown',
      handlePointerDownForZoom
    );
    renderer.domElement.removeEventListener(
      'pointerdown',
      handlePointerDownForCameraPan
    );
    window.removeEventListener('pointermove', handlePointerMoveForZoom);
    window.removeEventListener('pointerup', handlePointerEndForZoom);
    window.removeEventListener('pointercancel', handlePointerEndForZoom);
    window.removeEventListener('pointermove', handlePointerMoveForCameraPan);
    window.removeEventListener('pointerup', handlePointerUpForCameraPan);
    window.removeEventListener('pointercancel', handlePointerUpForCameraPan);
    if (audioHudHandle) {
      audioHudHandle.dispose();
      audioHudHandle = null;
    }
    if (hudLayoutManager) {
      hudLayoutManager.dispose();
      hudLayoutManager = null;
    }
    if (accessibilityControlHandle) {
      accessibilityControlHandle.dispose();
      accessibilityControlHandle = null;
    }
    if (unsubscribeAccessibility) {
      unsubscribeAccessibility();
      unsubscribeAccessibility = null;
    }
    if (accessibilityPresetManager) {
      accessibilityPresetManager.dispose();
      accessibilityPresetManager = null;
    }
    if (graphicsQualityControl) {
      graphicsQualityControl.dispose();
      graphicsQualityControl = null;
    }
    if (unsubscribeGraphicsQuality) {
      unsubscribeGraphicsQuality();
      unsubscribeGraphicsQuality = null;
    }
    graphicsQualityManager = null;
    if (beforeUnloadHandler) {
      window.removeEventListener('beforeunload', beforeUnloadHandler);
      beforeUnloadHandler = null;
    }
    movementLegend?.dispose();
    helpModal.dispose();
  }

  let hasPresentedFirstFrame = false;

  renderer.setAnimationLoop(() => {
    try {
      const delta = clock.getDelta();
      const elapsedTime = clock.elapsedTime;
      performanceFailover.update(delta);
      if (performanceFailover.hasTriggered()) {
        return;
      }
      updateMovement(delta);
      updateCamera(delta);
      updatePois(elapsedTime, delta);
      handleInteractionInput();
      handleHelpInput();
      if (ambientAudioController) {
        ambientAudioController.update(player.position, delta);
      }
      if (flywheelShowpiece) {
        const activation = flywheelPoi?.activation ?? 0;
        const focus = flywheelPoi?.focus ?? 0;
        flywheelShowpiece.update({
          elapsed: elapsedTime,
          delta,
          emphasis: Math.max(activation, focus),
        });
      }
      if (jobbotTerminal) {
        const activation = jobbotPoi?.activation ?? 0;
        const focus = jobbotPoi?.focus ?? 0;
        jobbotTerminal.update({
          elapsed: elapsedTime,
          delta,
          emphasis: Math.max(activation, focus),
        });
      }
      if (backyardEnvironment) {
        backyardEnvironment.update({ elapsed: elapsedTime, delta });
      }
      if (composer) {
        composer.render();
      } else {
        renderer.render(scene, camera);
      }
      if (!hasPresentedFirstFrame) {
        hasPresentedFirstFrame = true;
        markDocumentReady('immersive');
      }
    } catch (error) {
      handleFatalError(error);
    }
  });

  renderer.domElement.addEventListener('webglcontextlost', (event) => {
    event.preventDefault();
    handleFatalError(new Error('WebGL context lost during initialization.'));
  });
}<|MERGE_RESOLUTION|>--- conflicted
+++ resolved
@@ -96,15 +96,13 @@
   type HudLayoutManagerHandle,
 } from './hud/layoutManager';
 import {
-<<<<<<< HEAD
+  createMovementLegend,
+  type MovementLegendHandle,
+} from './hud/movementLegend';
+import {
   createImmersiveModeUrl,
   shouldDisablePerformanceFailover,
 } from './immersiveUrl';
-=======
-  createMovementLegend,
-  type MovementLegendHandle,
-} from './hud/movementLegend';
->>>>>>> 99774b90
 import {
   createLightingDebugController,
   type LightingMode,
