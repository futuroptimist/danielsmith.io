--- conflicted
+++ resolved
@@ -47,14 +47,11 @@
   type Bounds2D,
   type RoomCategory,
 } from './floorPlan';
-<<<<<<< HEAD
 import { getCameraRelativeMovementVector } from './movement/cameraRelativeMovement';
-=======
 import {
   createLightingDebugController,
   type LightingMode,
 } from './lighting/debugControls';
->>>>>>> c7c20c23
 import { createPoiInstances, type PoiInstance } from './poi/markers';
 import { getPoiDefinitions } from './poi/registry';
 import { createStaircase, type StaircaseConfig } from './structures/staircase';
