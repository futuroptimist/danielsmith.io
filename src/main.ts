--- conflicted
+++ resolved
@@ -55,14 +55,11 @@
 import { PoiInteractionManager } from './poi/interactionManager';
 import { createPoiInstances, type PoiInstance } from './poi/markers';
 import { getPoiDefinitions } from './poi/registry';
-<<<<<<< HEAD
 import { createLivingRoomMediaWall } from './structures/mediaWall';
-=======
 import {
   createFlywheelShowpiece,
   type FlywheelShowpieceBuild,
 } from './structures/flywheel';
->>>>>>> a97d775a
 import { createStaircase, type StaircaseConfig } from './structures/staircase';
 
 const CAMERA_SIZE = 20;
