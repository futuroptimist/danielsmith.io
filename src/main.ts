import './styles.css';

import {
  ACESFilmicToneMapping,
  AmbientLight,
  Audio,
  AudioListener,
  BoxGeometry,
  CanvasTexture,
  Clock,
  Color,
  DirectionalLight,
  Group,
  HemisphereLight,
  MathUtils,
  Mesh,
  MeshBasicMaterial,
  MeshStandardMaterial,
  OrthographicCamera,
  PlaneGeometry,
  PointLight,
  Scene,
  Shape,
  ShapeGeometry,
  SphereGeometry,
  SRGBColorSpace,
  Vector2,
  Vector3,
  WebGLRenderer,
} from 'three';
import { EffectComposer } from 'three/examples/jsm/postprocessing/EffectComposer.js';
import { RenderPass } from 'three/examples/jsm/postprocessing/RenderPass.js';
import { UnrealBloomPass } from 'three/examples/jsm/postprocessing/UnrealBloomPass.js';

import {
  AmbientAudioController,
  type AmbientAudioBedDefinition,
  type AmbientAudioSource,
} from './audio/ambientAudio';
import {
  createCricketChorusBuffer,
  createDistantHumBuffer,
} from './audio/proceduralBuffers';
import { collidesWithColliders, type RectCollider } from './collision';
import { KeyboardControls } from './controls/KeyboardControls';
import { VirtualJoystick } from './controls/VirtualJoystick';
import { createBackyardEnvironment } from './environments/backyard';
import { evaluateFailoverDecision, renderTextFallback } from './failover';
import {
  FLOOR_PLAN,
  FLOOR_PLAN_SCALE,
  UPPER_FLOOR_PLAN,
  getCombinedWallSegments,
  getFloorBounds,
  RoomWall,
  WALL_THICKNESS,
  type Bounds2D,
  type FloorPlanDefinition,
  type RoomCategory,
} from './floorPlan';
import {
  createLightingDebugController,
  type LightingMode,
} from './lighting/debugControls';
import { getCameraRelativeMovementVector } from './movement/cameraRelativeMovement';
import { createWindowPoiAnalytics } from './poi/analytics';
import { PoiInteractionManager } from './poi/interactionManager';
import { createPoiInstances, type PoiInstance } from './poi/markers';
import { getPoiDefinitions } from './poi/registry';
import { PoiTooltipOverlay } from './poi/tooltipOverlay';
import {
  createFlywheelShowpiece,
  type FlywheelShowpieceBuild,
} from './structures/flywheel';
import {
  createJobbotTerminal,
  type JobbotTerminalBuild,
} from './structures/jobbotTerminal';
import { createLivingRoomMediaWall } from './structures/mediaWall';
import { createStaircase, type StaircaseConfig } from './structures/staircase';
import { createImmersiveGradientTexture } from './theme/immersiveGradient';

const WALL_HEIGHT = 6;
const FENCE_HEIGHT = 2.4;
const FENCE_THICKNESS = 0.28;
const PLAYER_RADIUS = 0.75;
const PLAYER_SPEED = 6;
const MOVEMENT_SMOOTHING = 8;
const CAMERA_PAN_SMOOTHING = 6;
const CAMERA_ZOOM_SMOOTHING = 6;
const CAMERA_MARGIN = 1.1;
const MIN_CAMERA_ZOOM = 0.65;
const MAX_CAMERA_ZOOM = 1.65;
const CAMERA_ZOOM_WHEEL_SENSITIVITY = 0.0018;
const CEILING_COVE_OFFSET = 0.35;
const LED_STRIP_THICKNESS = 0.12;
const LED_STRIP_DEPTH = 0.22;
const LED_STRIP_EDGE_BUFFER = 0.3;
const POSITION_EPSILON = 1e-4;
const BACKYARD_ROOM_ID = 'backyard';

const toWorldUnits = (value: number) => value * FLOOR_PLAN_SCALE;

<<<<<<< HEAD
type AppMode = 'immersive' | 'fallback';

const markDocumentReady = (mode: AppMode) => {
  const root = document.documentElement;
  root.dataset.appMode = mode;
  root.removeAttribute('data-app-loading');
};

const createImmersiveModeUrl = () => {
  if (typeof window === 'undefined') {
    return '/?mode=immersive';
  }

  const params = new URLSearchParams(window.location.search);
  params.set('mode', 'immersive');

  const query = params.toString();
  const hash = window.location.hash ?? '';

  return `${window.location.pathname}${query ? `?${query}` : ''}${hash}`;
};
=======
type FloorId = 'ground' | 'upper';
>>>>>>> f118605b

const STAIRCASE_CONFIG = {
  name: 'LivingRoomStaircase',
  basePosition: new Vector3(toWorldUnits(6.2), 0, toWorldUnits(-5.3)),
  direction: 'negativeZ',
  step: {
    count: 9,
    rise: 0.42,
    run: toWorldUnits(0.85),
    width: toWorldUnits(3.1),
    material: {
      color: 0x708091,
      roughness: 0.6,
      metalness: 0.12,
    },
    colliderInset: toWorldUnits(0.05),
  },
  landing: {
    depth: toWorldUnits(2.6),
    thickness: 0.38,
    material: {
      color: 0x5b6775,
      roughness: 0.55,
      metalness: 0.08,
    },
    colliderInset: toWorldUnits(0.05),
    guard: {
      height: 0.55,
      thickness: toWorldUnits(0.14),
      inset: toWorldUnits(0.07),
      widthScale: 0.95,
      material: {
        color: 0x2c343f,
        roughness: 0.7,
        metalness: 0.05,
      },
    },
  },
} satisfies StaircaseConfig;

const LIGHTING_OPTIONS = {
  enableLedStrips: true,
  enableBloom: true,
  ledEmissiveIntensity: 3.2,
  ledLightIntensity: 1.4,
  bloomStrength: 0.55,
  bloomRadius: 0.85,
  bloomThreshold: 0.2,
} as const;

const groundColliders: RectCollider[] = [];
const upperFloorColliders: RectCollider[] = [];
const poiInstances: PoiInstance[] = [];
let flywheelShowpiece: FlywheelShowpieceBuild | null = null;
let jobbotTerminal: JobbotTerminalBuild | null = null;
let ledStripGroup: Group | null = null;
let ledFillLightGroup: Group | null = null;
let ambientAudioController: AmbientAudioController | null = null;

const roomDefinitions = new Map(
  FLOOR_PLAN.rooms.map((room) => [room.id, room])
);

function getRoomCategory(roomId: string): RoomCategory {
  const room = roomDefinitions.get(roomId);
  return room?.category ?? 'interior';
}

<<<<<<< HEAD
interface BackyardEnvironmentBuild {
  group: Group;
  colliders: RectCollider[];
}

function createSignageTexture(title: string, subtitle: string): CanvasTexture {
  const canvas = document.createElement('canvas');
  canvas.width = 512;
  canvas.height = 256;
  const context = canvas.getContext('2d');
  if (!context) {
    throw new Error('Failed to create hologram signage context.');
  }

  context.clearRect(0, 0, canvas.width, canvas.height);

  const gradient = context.createLinearGradient(
    0,
    0,
    canvas.width,
    canvas.height
  );
  gradient.addColorStop(0, 'rgba(102, 212, 255, 0.92)');
  gradient.addColorStop(1, 'rgba(72, 164, 255, 0.4)');

  context.fillStyle = 'rgba(6, 20, 32, 0.35)';
  context.fillRect(0, 0, canvas.width, canvas.height);
  context.fillStyle = gradient;
  context.font = 'bold 64px "Inter", "Segoe UI", sans-serif';
  context.textAlign = 'center';
  context.textBaseline = 'middle';
  context.shadowColor = 'rgba(86, 216, 255, 0.6)';
  context.shadowBlur = 16;
  context.fillText(title, canvas.width / 2, canvas.height / 2 - 40);

  context.font = '32px "Inter", "Segoe UI", sans-serif';
  context.shadowBlur = 10;
  context.fillText(subtitle, canvas.width / 2, canvas.height / 2 + 44);

=======
function createVerticalGradientTexture(
  topHex: number,
  bottomHex: number
): CanvasTexture {
  const canvas = document.createElement('canvas');
  canvas.width = 2;
  canvas.height = 512;
  const context = canvas.getContext('2d');
  if (!context) {
    throw new Error('Failed to create gradient canvas context.');
  }
  const gradient = context.createLinearGradient(0, 0, 0, canvas.height);
  gradient.addColorStop(0, new Color(topHex).getStyle());
  gradient.addColorStop(1, new Color(bottomHex).getStyle());
  context.fillStyle = gradient;
  context.fillRect(0, 0, canvas.width, canvas.height);
>>>>>>> f118605b
  const texture = new CanvasTexture(canvas);
  texture.colorSpace = SRGBColorSpace;
  texture.needsUpdate = true;
  return texture;
}

function createMediaWallScreenTexture(): CanvasTexture {
  const canvas = document.createElement('canvas');
  canvas.width = 2048;
  canvas.height = 1024;
  const context = canvas.getContext('2d');
  if (!context) {
    throw new Error('Failed to create media wall screen context.');
  }

  context.save();
  context.fillStyle = '#0f1724';
  context.fillRect(0, 0, canvas.width, canvas.height);
  const gradient = context.createLinearGradient(
    0,
    0,
    canvas.width,
    canvas.height
  );
  gradient.addColorStop(0, '#182a47');
  gradient.addColorStop(0.55, '#0f233c');
  gradient.addColorStop(1, '#192339');
  context.fillStyle = gradient;
  context.fillRect(0, 0, canvas.width, canvas.height);

  context.globalAlpha = 0.6;
  const accent = context.createLinearGradient(0, 0, canvas.width, 0);
  accent.addColorStop(0, 'rgba(75, 217, 255, 0.8)');
  accent.addColorStop(0.45, 'rgba(83, 146, 255, 0.35)');
  accent.addColorStop(1, 'rgba(255, 82, 82, 0.6)');
  context.fillStyle = accent;
  context.fillRect(
    canvas.width * 0.05,
    canvas.height * 0.16,
    canvas.width * 0.9,
    canvas.height * 0.68
  );
  context.globalAlpha = 1;

  context.fillStyle = '#ffffff';
  context.font = 'bold 180px "Inter", "Segoe UI", sans-serif';
  context.textAlign = 'left';
  context.textBaseline = 'alphabetic';
  context.fillText('Futuroptimist', canvas.width * 0.08, canvas.height * 0.44);

  context.font = 'bold 120px "Inter", "Segoe UI", sans-serif';
  context.fillStyle = '#ff4c4c';
  context.fillText('YouTube', canvas.width * 0.08, canvas.height * 0.62);

  context.font = '48px "Inter", "Segoe UI", sans-serif';
  context.fillStyle = '#dbe7ff';
  context.fillText(
    'Designing resilient automation, live devlogs, and deep dives.',
    canvas.width * 0.08,
    canvas.height * 0.74
  );

  context.font = '48px "Inter", "Segoe UI", sans-serif';
  context.fillStyle = '#9ddcff';
  context.fillText(
    'Latest Episode · Async Flywheel Blueprints',
    canvas.width * 0.08,
    canvas.height * 0.84
  );

  context.font = '600 72px "Inter", "Segoe UI", sans-serif';
  context.fillStyle = '#ffffff';
  context.textAlign = 'right';
  context.fillText('Watch now →', canvas.width * 0.92, canvas.height * 0.84);

  context.restore();

  const texture = new CanvasTexture(canvas);
  texture.colorSpace = SRGBColorSpace;
  texture.needsUpdate = true;
  return texture;
}

function createYouTubeBadgeTexture(): CanvasTexture {
  const canvas = document.createElement('canvas');
  canvas.width = 512;
  canvas.height = 256;
  const context = canvas.getContext('2d');
  if (!context) {
    throw new Error('Failed to create media wall badge context.');
  }

  context.clearRect(0, 0, canvas.width, canvas.height);
  const radius = 42;
  context.fillStyle = '#ff0000';
  context.beginPath();
  context.moveTo(radius, 0);
  context.lineTo(canvas.width - radius, 0);
  context.quadraticCurveTo(canvas.width, 0, canvas.width, radius);
  context.lineTo(canvas.width, canvas.height - radius);
  context.quadraticCurveTo(
    canvas.width,
    canvas.height,
    canvas.width - radius,
    canvas.height
  );
  context.lineTo(radius, canvas.height);
  context.quadraticCurveTo(0, canvas.height, 0, canvas.height - radius);
  context.lineTo(0, radius);
  context.quadraticCurveTo(0, 0, radius, 0);
  context.closePath();
  context.fill();

  context.fillStyle = '#ffffff';
  const playWidth = 120;
  const playHeight = 120;
  context.beginPath();
  context.moveTo(
    canvas.width / 2 - playWidth / 4,
    canvas.height / 2 - playHeight / 2
  );
  context.lineTo(
    canvas.width / 2 - playWidth / 4,
    canvas.height / 2 + playHeight / 2
  );
  context.lineTo(canvas.width / 2 + playWidth / 2, canvas.height / 2);
  context.closePath();
  context.fill();

  const texture = new CanvasTexture(canvas);
  texture.colorSpace = SRGBColorSpace;
  texture.needsUpdate = true;
  return texture;
}

interface LivingRoomMediaWallBuild {
  group: Group;
  colliders: RectCollider[];
}

function createLivingRoomMediaWall(bounds: Bounds2D): LivingRoomMediaWallBuild {
  const group = new Group();
  group.name = 'LivingRoomMediaWall';
  const colliders: RectCollider[] = [];

  const wallInteriorX = bounds.minX + 0.12;
  const anchorZ = MathUtils.clamp(-14.2, bounds.minZ + 3, bounds.maxZ - 3);

  const boardWidth = 6.4;
  const boardHeight = 3.6;
  const boardDepth = 0.18;
  const boardMaterial = new MeshStandardMaterial({
    color: 0x141c26,
    roughness: 0.48,
    metalness: 0.16,
  });
  const boardGeometry = new BoxGeometry(boardDepth, boardHeight, boardWidth);
  const board = new Mesh(boardGeometry, boardMaterial);
  board.position.set(wallInteriorX + boardDepth / 2, 2.35, anchorZ);
  group.add(board);

  const trimMaterial = new MeshStandardMaterial({
    color: 0x1f2a3b,
    roughness: 0.35,
    metalness: 0.22,
  });
  const trimDepth = 0.12;
  const trimHeight = boardHeight + 0.2;
  const trimGeometry = new BoxGeometry(
    trimDepth,
    trimHeight,
    boardWidth + 0.24
  );
  const trim = new Mesh(trimGeometry, trimMaterial);
  trim.position.set(
    wallInteriorX + boardDepth / 2 - trimDepth / 2,
    2.35,
    anchorZ
  );
  group.add(trim);

  const screenTexture = createMediaWallScreenTexture();
  const screenMaterial = new MeshBasicMaterial({
    map: screenTexture,
    transparent: true,
    toneMapped: false,
  });
  const screenGeometry = new PlaneGeometry(
    boardWidth * 0.9,
    boardHeight * 0.68
  );
  const screen = new Mesh(screenGeometry, screenMaterial);
  screen.position.set(wallInteriorX + boardDepth + 0.02, 2.36, anchorZ);
  screen.rotation.y = Math.PI / 2;
  screen.renderOrder = 10;
  group.add(screen);

  const screenGlowMaterial = new MeshBasicMaterial({
    color: new Color(0x3abfff),
    transparent: true,
    opacity: 0.18,
    toneMapped: false,
  });
  const screenGlowGeometry = new PlaneGeometry(
    boardWidth * 0.95,
    boardHeight * 0.74
  );
  const screenGlow = new Mesh(screenGlowGeometry, screenGlowMaterial);
  screenGlow.position.set(wallInteriorX + boardDepth + 0.015, 2.36, anchorZ);
  screenGlow.rotation.y = Math.PI / 2;
  screenGlow.renderOrder = 9;
  group.add(screenGlow);

  const accentHeight = boardHeight * 0.78;
  const accentGeometry = new BoxGeometry(0.06, accentHeight, 0.18);
  const accentMaterial = new MeshStandardMaterial({
    color: new Color(0x1f6dff),
    emissive: new Color(0x2b8aff),
    emissiveIntensity: 1.2,
    roughness: 0.24,
    metalness: 0.18,
  });
  const accentOffsetZ = boardWidth * 0.46;
  const accentY = 2.36;
  const accentLeft = new Mesh(accentGeometry, accentMaterial);
  accentLeft.position.set(
    wallInteriorX + boardDepth + 0.05,
    accentY,
    anchorZ - accentOffsetZ
  );
  accentLeft.rotation.y = Math.PI / 2;
  group.add(accentLeft);
  const accentRight = accentLeft.clone();
  accentRight.position.z = anchorZ + accentOffsetZ;
  group.add(accentRight);

  const badgeTexture = createYouTubeBadgeTexture();
  const badgeMaterial = new MeshBasicMaterial({
    map: badgeTexture,
    transparent: true,
    toneMapped: false,
  });
  const badgeGeometry = new PlaneGeometry(1.4, 0.72);
  const badge = new Mesh(badgeGeometry, badgeMaterial);
  badge.position.set(
    wallInteriorX + boardDepth + 0.04,
    3.56,
    anchorZ + boardWidth * 0.32
  );
  badge.rotation.y = Math.PI / 2;
  badge.renderOrder = 11;
  group.add(badge);

  const shelfDepth = 0.58;
  const shelfWidth = boardWidth * 0.92;
  const shelfThickness = 0.12;
  const shelfMaterial = new MeshStandardMaterial({
    color: 0x1a212d,
    roughness: 0.4,
    metalness: 0.2,
  });
  const shelfGeometry = new BoxGeometry(shelfDepth, shelfThickness, shelfWidth);
  const shelf = new Mesh(shelfGeometry, shelfMaterial);
  shelf.position.set(
    wallInteriorX + boardDepth + shelfDepth / 2,
    shelfThickness / 2 + 0.46,
    anchorZ
  );
  group.add(shelf);

  const consoleMaterial = new MeshStandardMaterial({
    color: 0x0f1724,
    roughness: 0.55,
    metalness: 0.08,
  });
  const consoleHeight = 0.32;
  const consoleGeometry = new BoxGeometry(
    0.34,
    consoleHeight,
    shelfWidth * 0.72
  );
  const console = new Mesh(consoleGeometry, consoleMaterial);
  console.position.set(
    wallInteriorX + boardDepth + 0.22,
    0.46 + consoleHeight / 2,
    anchorZ
  );
  group.add(console);

  const soundbarGeometry = new BoxGeometry(0.16, 0.1, shelfWidth * 0.6);
  const soundbarMaterial = new MeshStandardMaterial({
    color: 0x111723,
    emissive: new Color(0x2a3550),
    emissiveIntensity: 0.4,
    roughness: 0.4,
    metalness: 0.18,
  });
  const soundbar = new Mesh(soundbarGeometry, soundbarMaterial);
  soundbar.position.set(wallInteriorX + boardDepth + 0.28, 0.78, anchorZ);
  group.add(soundbar);

  const haloMaterial = new MeshStandardMaterial({
    color: new Color(0x1b2a3c),
    emissive: new Color(0x2d8cff),
    emissiveIntensity: 0.6,
    roughness: 0.28,
    metalness: 0.18,
  });
  const haloGeometry = new BoxGeometry(0.06, 0.24, shelfWidth * 0.85);
  const halo = new Mesh(haloGeometry, haloMaterial);
  halo.position.set(wallInteriorX + boardDepth + 0.37, 1.02, anchorZ);
  group.add(halo);

  colliders.push({
    minX: wallInteriorX + boardDepth,
    maxX: wallInteriorX + boardDepth + shelfDepth,
    minZ: anchorZ - shelfWidth / 2,
    maxZ: anchorZ + shelfWidth / 2,
  });

  return { group, colliders };
}

function isInsideAnyRoom(
  plan: FloorPlanDefinition,
  x: number,
  z: number
): boolean {
  return plan.rooms.some(
    (room) =>
      x >= room.bounds.minX - POSITION_EPSILON &&
      x <= room.bounds.maxX + POSITION_EPSILON &&
      z >= room.bounds.minZ - POSITION_EPSILON &&
      z <= room.bounds.maxZ + POSITION_EPSILON
  );
}

function getOutwardDirectionForWall(wall: RoomWall): { x: number; z: number } {
  switch (wall) {
    case 'north':
      return { x: 0, z: 1 };
    case 'south':
      return { x: 0, z: -1 };
    case 'east':
      return { x: 1, z: 0 };
    case 'west':
      return { x: -1, z: 0 };
  }
}

const container = document.getElementById('app');

if (!container) {
  throw new Error('Missing #app container element.');
}

const failoverDecision = evaluateFailoverDecision();

if (failoverDecision.shouldUseFallback) {
  const immersiveUrl = createImmersiveModeUrl();
  renderTextFallback(container, {
    reason: failoverDecision.reason ?? 'manual',
    immersiveUrl,
  });
  markDocumentReady('fallback');
} else {
  try {
    initializeImmersiveScene(container);
  } catch (error) {
    console.error('Failed to initialize immersive scene:', error);
    try {
      renderTextFallback(container, {
        reason: 'immersive-init-error',
        immersiveUrl: createImmersiveModeUrl(),
      });
    } catch (fallbackError) {
      console.error('Failed to render fallback experience:', fallbackError);
    } finally {
      markDocumentReady('fallback');
    }
  }
}

function initializeImmersiveScene(container: HTMLElement) {
  const renderer = new WebGLRenderer({ antialias: true });
  renderer.outputColorSpace = SRGBColorSpace;
  renderer.toneMapping = ACESFilmicToneMapping;
  renderer.toneMappingExposure = 1.1;
  renderer.setPixelRatio(Math.min(window.devicePixelRatio, 2));
  renderer.setSize(window.innerWidth, window.innerHeight);
  renderer.setClearColor(new Color(0x0d121c));
  container.appendChild(renderer.domElement);

  const scene = new Scene();
  scene.background = createImmersiveGradientTexture();

  const floorBounds = getFloorBounds(FLOOR_PLAN);
  const floorCenter = new Vector3(
    (floorBounds.minX + floorBounds.maxX) / 2,
    0,
    (floorBounds.minZ + floorBounds.maxZ) / 2
  );

  const initialRoom = FLOOR_PLAN.rooms[0];
  const initialPlayerPosition = new Vector3(
    (initialRoom.bounds.minX + initialRoom.bounds.maxX) / 2,
    PLAYER_RADIUS,
    (initialRoom.bounds.minZ + initialRoom.bounds.maxZ) / 2
  );

  const halfWidth = (floorBounds.maxX - floorBounds.minX) / 2;
  const distanceToNorthEdge = floorBounds.maxZ - initialPlayerPosition.z;
  const distanceToSouthEdge = initialPlayerPosition.z - floorBounds.minZ;
  const largestHalfExtent = Math.max(
    halfWidth,
    distanceToNorthEdge,
    distanceToSouthEdge
  );
  const baseCameraSize = largestHalfExtent + CAMERA_MARGIN;
  let cameraZoom = 1;
  let cameraZoomTarget = 1;

  const aspect = window.innerWidth / window.innerHeight;
  const camera = new OrthographicCamera(
    -baseCameraSize * aspect,
    baseCameraSize * aspect,
    baseCameraSize,
    -baseCameraSize,
    0.1,
    1000
  );
  const audioListener = new AudioListener();
  camera.add(audioListener);
  const cameraBaseOffset = new Vector3(
    baseCameraSize * 1.06,
    baseCameraSize * 1.08,
    baseCameraSize * 1.06
  );

  const cameraCenter = initialPlayerPosition.clone();
  camera.position.copy(cameraCenter).add(cameraBaseOffset);
  camera.lookAt(cameraCenter.x, cameraCenter.y, cameraCenter.z);

  const ambientLight = new AmbientLight(0xf5f7ff, 0.38);
  const hemisphericLight = new HemisphereLight(0x324a6d, 0x131a17, 0.22);
  const directionalLight = new DirectionalLight(0xf1f0ff, 0.64);
  directionalLight.position.set(20, 30, 10);
  directionalLight.target.position.set(floorCenter.x, 0, floorCenter.z);
  scene.add(ambientLight);
  scene.add(hemisphericLight);
  scene.add(directionalLight);
  scene.add(directionalLight.target);

  const backyardRoom = FLOOR_PLAN.rooms.find(
    (room) => room.id === BACKYARD_ROOM_ID
  );
  if (backyardRoom) {
    const backyard = createBackyardEnvironment(backyardRoom.bounds);
    scene.add(backyard.group);
    backyard.colliders.forEach((collider) => groundColliders.push(collider));
  }

  const floorMaterial = new MeshStandardMaterial({ color: 0x2a3547 });
  const floorShape = new Shape();
  const [firstX, firstZ] = FLOOR_PLAN.outline[0];
  floorShape.moveTo(firstX, firstZ);
  for (let i = 1; i < FLOOR_PLAN.outline.length; i += 1) {
    const [x, z] = FLOOR_PLAN.outline[i];
    floorShape.lineTo(x, z);
  }
  floorShape.closePath();
  const floorGeometry = new ShapeGeometry(floorShape);
  floorGeometry.rotateX(-Math.PI / 2);
  const floor = new Mesh(floorGeometry, floorMaterial);
  floor.position.y = 0;
  scene.add(floor);

  const wallMaterial = new MeshStandardMaterial({ color: 0x3d4a63 });
  const fenceMaterial = new MeshStandardMaterial({ color: 0x4a5668 });
  const wallGroup = new Group();
  const combinedWallSegments = getCombinedWallSegments(FLOOR_PLAN);

  combinedWallSegments.forEach((segment) => {
    const length =
      segment.orientation === 'horizontal'
        ? Math.abs(segment.end.x - segment.start.x)
        : Math.abs(segment.end.z - segment.start.z);
    if (length <= 1e-4) {
      return;
    }

    const hasExterior = segment.rooms.some(
      (roomInfo) => getRoomCategory(roomInfo.id) === 'exterior'
    );
    const hasInterior = segment.rooms.some(
      (roomInfo) => getRoomCategory(roomInfo.id) !== 'exterior'
    );
    const isMixed = hasExterior && hasInterior;
    const segmentThickness =
      hasExterior && !isMixed ? FENCE_THICKNESS : WALL_THICKNESS;
    const segmentHeight = hasExterior && !isMixed ? FENCE_HEIGHT : WALL_HEIGHT;
    const material = hasExterior && !isMixed ? fenceMaterial : wallMaterial;

    const isInterior = segment.rooms.length > 1;
    const extension = isInterior ? segmentThickness * 0.5 : segmentThickness;
    const width =
      segment.orientation === 'horizontal'
        ? length + extension
        : segmentThickness;
    const depth =
      segment.orientation === 'horizontal'
        ? segmentThickness
        : length + extension;

    const baseX =
      segment.orientation === 'horizontal'
        ? (segment.start.x + segment.end.x) / 2
        : segment.start.x;
    const baseZ =
      segment.orientation === 'horizontal'
        ? segment.start.z
        : (segment.start.z + segment.end.z) / 2;

    let offsetX = 0;
    let offsetZ = 0;
    if (!isInterior) {
      const direction = getOutwardDirectionForWall(segment.rooms[0].wall);
      offsetX = direction.x * (WALL_THICKNESS / 2);
      offsetZ = direction.z * (WALL_THICKNESS / 2);
    }

    const geometry = new BoxGeometry(width, segmentHeight, depth);
    const wall = new Mesh(geometry, material);
    wall.position.set(baseX + offsetX, segmentHeight / 2, baseZ + offsetZ);
    wallGroup.add(wall);

    groundColliders.push({
      minX: wall.position.x - width / 2,
      maxX: wall.position.x + width / 2,
      minZ: wall.position.z - depth / 2,
      maxZ: wall.position.z + depth / 2,
    });
  });

  scene.add(wallGroup);

  const livingRoom = FLOOR_PLAN.rooms.find((room) => room.id === 'livingRoom');
  if (livingRoom) {
    const mediaWall = createLivingRoomMediaWall(livingRoom.bounds);
    scene.add(mediaWall.group);
    mediaWall.colliders.forEach((collider) => groundColliders.push(collider));
  }

  const staircase = createStaircase(STAIRCASE_CONFIG);
  scene.add(staircase.group);
  const stairTotalRise = staircase.totalRise;
  const stairCenterX = STAIRCASE_CONFIG.basePosition.x;
  const stairHalfWidth = STAIRCASE_CONFIG.step.width / 2;
  const stairRun = STAIRCASE_CONFIG.step.run;
  const stairBottomZ = STAIRCASE_CONFIG.basePosition.z;
  const stairTopZ = stairBottomZ - stairRun * STAIRCASE_CONFIG.step.count;
  const stairLandingDepth = STAIRCASE_CONFIG.landing.depth;
  const stairLandingMinZ = stairTopZ - stairLandingDepth;
  const upperFloorElevation =
    stairTotalRise + STAIRCASE_CONFIG.landing.thickness;
  const stairTransitionMargin = toWorldUnits(0.6);
  const stairGuardThickness = toWorldUnits(0.22);
  const stairGuardMinZ = stairLandingMinZ;
  const stairGuardMaxZ = stairBottomZ + toWorldUnits(0.6);

  groundColliders.push({
    minX: stairCenterX - stairHalfWidth - stairGuardThickness,
    maxX: stairCenterX - stairHalfWidth,
    minZ: stairGuardMinZ,
    maxZ: stairGuardMaxZ,
  });
  groundColliders.push({
    minX: stairCenterX + stairHalfWidth,
    maxX: stairCenterX + stairHalfWidth + stairGuardThickness,
    minZ: stairGuardMinZ,
    maxZ: stairGuardMaxZ,
  });

  const upperFloorGroup = new Group();
  upperFloorGroup.visible = false;
  scene.add(upperFloorGroup);

  const upperFloorMaterial = new MeshStandardMaterial({
    color: 0x1f273a,
    side: DoubleSide,
  });
  const upperFloorShape = new Shape();
  const [upperFirstX, upperFirstZ] = UPPER_FLOOR_PLAN.outline[0];
  upperFloorShape.moveTo(upperFirstX, upperFirstZ);
  for (let i = 1; i < UPPER_FLOOR_PLAN.outline.length; i += 1) {
    const [x, z] = UPPER_FLOOR_PLAN.outline[i];
    upperFloorShape.lineTo(x, z);
  }
  upperFloorShape.closePath();
  const upperFloorGeometry = new ShapeGeometry(upperFloorShape);
  upperFloorGeometry.rotateX(-Math.PI / 2);
  const upperFloor = new Mesh(upperFloorGeometry, upperFloorMaterial);
  upperFloor.position.y = upperFloorElevation;
  upperFloorGroup.add(upperFloor);

  const upperWallMaterial = new MeshStandardMaterial({ color: 0x46536a });
  const upperWallGroup = new Group();
  upperFloorGroup.add(upperWallGroup);
  const upperWallSegments = getCombinedWallSegments(UPPER_FLOOR_PLAN);

  upperWallSegments.forEach((segment) => {
    const length =
      segment.orientation === 'horizontal'
        ? Math.abs(segment.end.x - segment.start.x)
        : Math.abs(segment.end.z - segment.start.z);
    if (length <= 1e-4) {
      return;
    }

    const hasExterior = segment.rooms.some(
      (roomInfo) => getRoomCategory(roomInfo.id) === 'exterior'
    );
    const hasInterior = segment.rooms.some(
      (roomInfo) => getRoomCategory(roomInfo.id) !== 'exterior'
    );
    const isMixed = hasExterior && hasInterior;
    const segmentThickness =
      hasExterior && !isMixed ? FENCE_THICKNESS : WALL_THICKNESS;
    const segmentHeight = hasExterior && !isMixed ? FENCE_HEIGHT : WALL_HEIGHT;
    const isInterior = segment.rooms.length > 1;
    const extension = isInterior ? segmentThickness * 0.5 : segmentThickness;
    const width =
      segment.orientation === 'horizontal'
        ? length + extension
        : segmentThickness;
    const depth =
      segment.orientation === 'horizontal'
        ? segmentThickness
        : length + extension;

    const baseX =
      segment.orientation === 'horizontal'
        ? (segment.start.x + segment.end.x) / 2
        : segment.start.x;
    const baseZ =
      segment.orientation === 'horizontal'
        ? segment.start.z
        : (segment.start.z + segment.end.z) / 2;

    let offsetX = 0;
    let offsetZ = 0;
    if (!isInterior) {
      const direction = getOutwardDirectionForWall(segment.rooms[0].wall);
      offsetX = direction.x * (WALL_THICKNESS / 2);
      offsetZ = direction.z * (WALL_THICKNESS / 2);
    }

    const geometry = new BoxGeometry(width, segmentHeight, depth);
    const wall = new Mesh(geometry, upperWallMaterial);
    wall.position.set(
      baseX + offsetX,
      upperFloorElevation + segmentHeight / 2,
      baseZ + offsetZ
    );
    upperWallGroup.add(wall);

    upperFloorColliders.push({
      minX: wall.position.x - width / 2,
      maxX: wall.position.x + width / 2,
      minZ: wall.position.z - depth / 2,
      maxZ: wall.position.z + depth / 2,
    });
  });

  const floorPlansById: Record<FloorId, FloorPlanDefinition> = {
    ground: FLOOR_PLAN,
    upper: UPPER_FLOOR_PLAN,
  };

  const floorColliders: Record<FloorId, RectCollider[]> = {
    ground: groundColliders,
    upper: upperFloorColliders,
  };

  if (LIGHTING_OPTIONS.enableLedStrips) {
    const ledHeight = WALL_HEIGHT - CEILING_COVE_OFFSET;
    const ledBaseColor = new Color(0x101623);
    const ledGroup = new Group();
    const ledFillLights = new Group();
    ledStripGroup = ledGroup;
    ledFillLightGroup = ledFillLights;
    const roomLedGroups = new Map<string, Group>();
    const roomLedMaterials = new Map<string, MeshStandardMaterial>();

    FLOOR_PLAN.rooms.forEach((room) => {
      if (getRoomCategory(room.id) === 'exterior') {
        return;
      }
      const emissiveColor = new Color(room.ledColor);
      const material = new MeshStandardMaterial({
        color: ledBaseColor,
        emissive: emissiveColor,
        emissiveIntensity: LIGHTING_OPTIONS.ledEmissiveIntensity,
        roughness: 0.35,
        metalness: 0.15,
      });
      roomLedMaterials.set(room.id, material);

      const group = new Group();
      group.name = `${room.name} LED`; // helpful for debugging
      roomLedGroups.set(room.id, group);
      ledGroup.add(group);

      const inset = 1.1;
      const light = new PointLight(
        emissiveColor,
        LIGHTING_OPTIONS.ledLightIntensity,
        Math.max(
          room.bounds.maxX - room.bounds.minX,
          room.bounds.maxZ - room.bounds.minZ
        ) * 1.1,
        2
      );
      light.position.set(
        (room.bounds.minX + room.bounds.maxX) / 2,
        ledHeight - 0.1,
        (room.bounds.minZ + room.bounds.maxZ) / 2
      );
      light.castShadow = false;
      ledFillLights.add(light);

      const cornerOffsets = [
        new Vector3(
          room.bounds.minX + inset,
          ledHeight - 0.1,
          room.bounds.minZ + inset
        ),
        new Vector3(
          room.bounds.maxX - inset,
          ledHeight - 0.1,
          room.bounds.minZ + inset
        ),
        new Vector3(
          room.bounds.minX + inset,
          ledHeight - 0.1,
          room.bounds.maxZ - inset
        ),
        new Vector3(
          room.bounds.maxX - inset,
          ledHeight - 0.1,
          room.bounds.maxZ - inset
        ),
      ];

      cornerOffsets.forEach((offset) => {
        const cornerLight = new PointLight(
          emissiveColor,
          LIGHTING_OPTIONS.ledLightIntensity * 0.35,
          Math.max(
            room.bounds.maxX - room.bounds.minX,
            room.bounds.maxZ - room.bounds.minZ
          ) * 0.9,
          2
        );
        cornerLight.position.copy(offset);
        cornerLight.castShadow = false;
        ledFillLights.add(cornerLight);
      });
    });

    combinedWallSegments.forEach((segment) => {
      const segmentLength =
        segment.orientation === 'horizontal'
          ? Math.abs(segment.end.x - segment.start.x)
          : Math.abs(segment.end.z - segment.start.z);
      const effectiveLength = segmentLength - LED_STRIP_EDGE_BUFFER * 2;
      if (effectiveLength <= LED_STRIP_DEPTH * 0.5) {
        return;
      }

      const width =
        segment.orientation === 'horizontal'
          ? effectiveLength
          : LED_STRIP_DEPTH;
      const depth =
        segment.orientation === 'horizontal'
          ? LED_STRIP_DEPTH
          : effectiveLength;
      const baseX =
        segment.orientation === 'horizontal'
          ? (segment.start.x + segment.end.x) / 2
          : segment.start.x;
      const baseZ =
        segment.orientation === 'horizontal'
          ? segment.start.z
          : (segment.start.z + segment.end.z) / 2;

      segment.rooms.forEach((roomInfo) => {
        if (getRoomCategory(roomInfo.id) === 'exterior') {
          return;
        }
        const material = roomLedMaterials.get(roomInfo.id);
        const group = roomLedGroups.get(roomInfo.id);
        if (!material || !group) {
          return;
        }
        const direction = getOutwardDirectionForWall(roomInfo.wall);
        const inwardOffset =
          segment.rooms.length > 1
            ? WALL_THICKNESS / 2 + LED_STRIP_DEPTH / 2
            : LED_STRIP_DEPTH / 2;
        const offsetX = -direction.x * inwardOffset;
        const offsetZ = -direction.z * inwardOffset;

        const geometry = new BoxGeometry(width, LED_STRIP_THICKNESS, depth);
        const strip = new Mesh(geometry, material);
        strip.position.set(baseX + offsetX, ledHeight, baseZ + offsetZ);
        strip.renderOrder = 1;
        group.add(strip);
      });
    });

    scene.add(ledGroup);
    scene.add(ledFillLights);
  }

  const builtPoiInstances = createPoiInstances(getPoiDefinitions());
  builtPoiInstances.forEach((poi) => {
    scene.add(poi.group);
    groundColliders.push(poi.collider);
    poiInstances.push(poi);
  });

  const poiAnalytics = createWindowPoiAnalytics();
  const poiTooltipOverlay = new PoiTooltipOverlay({ container });

  const flywheelPoi = poiInstances.find(
    (poi) => poi.definition.id === 'flywheel-studio-flywheel'
  );
  const jobbotPoi = poiInstances.find(
    (poi) => poi.definition.id === 'jobbot-studio-terminal'
  );
  const studioRoom = FLOOR_PLAN.rooms.find((room) => room.id === 'studio');
  if (studioRoom) {
    const centerX =
      flywheelPoi?.group.position.x ??
      (studioRoom.bounds.minX + studioRoom.bounds.maxX) / 2;
    const centerZ =
      flywheelPoi?.group.position.z ??
      (studioRoom.bounds.minZ + studioRoom.bounds.maxZ) / 2;
    const showpiece = createFlywheelShowpiece({
      centerX,
      centerZ,
      roomBounds: studioRoom.bounds,
      orientationRadians: flywheelPoi?.group.rotation.y ?? 0,
    });
    scene.add(showpiece.group);
    showpiece.colliders.forEach((collider) => groundColliders.push(collider));
    flywheelShowpiece = showpiece;

    const terminalOrientation = jobbotPoi?.group.rotation.y ?? -Math.PI / 2;
    const terminalX = MathUtils.clamp(
      jobbotPoi?.group.position.x ?? 11.4,
      studioRoom.bounds.minX + 1.2,
      studioRoom.bounds.maxX - 0.8
    );
    const terminalZ = MathUtils.clamp(
      jobbotPoi?.group.position.z ?? -0.6,
      studioRoom.bounds.minZ + 1.2,
      studioRoom.bounds.maxZ - 1.1
    );
    const terminal = createJobbotTerminal({
      position: { x: terminalX, y: 0, z: terminalZ },
      orientationRadians: terminalOrientation,
    });
    scene.add(terminal.group);
    terminal.colliders.forEach((collider) => groundColliders.push(collider));
    jobbotTerminal = terminal;
  }

  const poiInteractionManager = new PoiInteractionManager(
    renderer.domElement,
    camera,
    poiInstances,
    poiAnalytics
  );
  const removeHoverListener = poiInteractionManager.addHoverListener((poi) => {
    poiTooltipOverlay.setHovered(poi);
  });
  const removeSelectionStateListener =
    poiInteractionManager.addSelectionStateListener((poi) => {
      poiTooltipOverlay.setSelected(poi);
    });
  poiInteractionManager.start();
  window.addEventListener('beforeunload', () => {
    poiInteractionManager.dispose();
    removeHoverListener();
    removeSelectionStateListener();
    poiTooltipOverlay.dispose();
    ambientAudioController?.dispose();
    renderer.domElement.removeEventListener('wheel', handleWheelZoom);
    renderer.domElement.removeEventListener(
      'pointerdown',
      handlePointerDownForZoom
    );
    renderer.domElement.removeEventListener(
      'pointerdown',
      handlePointerDownForCameraPan
    );
    window.removeEventListener('pointermove', handlePointerMoveForZoom);
    window.removeEventListener('pointerup', handlePointerEndForZoom);
    window.removeEventListener('pointercancel', handlePointerEndForZoom);
    window.removeEventListener('pointermove', handlePointerMoveForCameraPan);
    window.removeEventListener('pointerup', handlePointerUpForCameraPan);
    window.removeEventListener('pointercancel', handlePointerUpForCameraPan);
  });

  const playerMaterial = new MeshStandardMaterial({ color: 0xffc857 });
  const playerGeometry = new SphereGeometry(PLAYER_RADIUS, 32, 32);
  const player = new Mesh(playerGeometry, playerMaterial);
  player.position.copy(initialPlayerPosition);
  scene.add(player);

  const controlOverlay = document.getElementById('control-overlay');
  const interactControl = controlOverlay?.querySelector<HTMLElement>(
    '[data-control="interact"]'
  );
  const interactDescription = controlOverlay?.querySelector<HTMLElement>(
    '[data-control="interact-description"]'
  );
  let interactablePoi: PoiInstance | null = null;

  const controls = new KeyboardControls();
  const joystick = new VirtualJoystick(renderer.domElement);
  const clock = new Clock();
  const targetVelocity = new Vector3();
  const velocity = new Vector3();
  const moveDirection = new Vector3();
  const cameraPan = new Vector3();
  const cameraPanTarget = new Vector3();
  const poiLabelLookTarget = new Vector3();
  const poiPlayerOffset = new Vector2();
  let cameraPanLimitX = 0;
  let cameraPanLimitZ = 0;
  let interactKeyWasPressed = false;
  const pinchPointers = new Map<number, { x: number; y: number }>();
  let pinchStartDistance: number | null = null;
  let pinchStartZoomTarget = cameraZoomTarget;
  const mouseCameraInput = new Vector2();
  const mouseCameraStart = new Vector2();
  let mouseCameraPointerId: number | null = null;

  let activeFloorId: FloorId = 'ground';

  const isWithinStairWidth = (x: number, margin = 0) =>
    Math.abs(x - stairCenterX) <= stairHalfWidth + margin;

  const computeRampHeight = (x: number, z: number): number => {
    if (!isWithinStairWidth(x, stairTransitionMargin)) {
      return 0;
    }
    const denominator = stairBottomZ - stairTopZ;
    if (Math.abs(denominator) <= 1e-6) {
      return 0;
    }
    const progress = (stairBottomZ - z) / denominator;
    if (!Number.isFinite(progress)) {
      return 0;
    }
    const clamped = MathUtils.clamp(progress, 0, 1);
    return clamped * stairTotalRise;
  };

  const predictFloorId = (x: number, z: number, current: FloorId): FloorId => {
    const rampHeight = computeRampHeight(x, z);
    if (current === 'upper') {
      const nearBottom =
        isWithinStairWidth(x, stairTransitionMargin) &&
        rampHeight <= STAIRCASE_CONFIG.step.rise * 0.5 &&
        z >= stairBottomZ - stairRun * 0.5;
      if (nearBottom) {
        return 'ground';
      }
      return 'upper';
    }

    const nearLanding =
      isWithinStairWidth(x, stairTransitionMargin) &&
      (z <= stairTopZ + stairTransitionMargin ||
        rampHeight >= stairTotalRise - STAIRCASE_CONFIG.step.rise * 0.25);
    if (nearLanding) {
      return 'upper';
    }

    return 'ground';
  };

  const canOccupyPosition = (x: number, z: number, floorId: FloorId): boolean =>
    isInsideAnyRoom(floorPlansById[floorId], x, z) &&
    !collidesWithColliders(x, z, PLAYER_RADIUS, floorColliders[floorId]);

  const setActiveFloorId = (next: FloorId) => {
    if (activeFloorId === next) {
      return;
    }
    activeFloorId = next;
    upperFloorGroup.visible = next === 'upper';
  };

  const updatePlayerVerticalPosition = () => {
    const rampHeight = computeRampHeight(player.position.x, player.position.z);
    const baseHeight =
      activeFloorId === 'upper'
        ? upperFloorElevation
        : Math.min(rampHeight, upperFloorElevation);
    player.position.y = PLAYER_RADIUS + baseHeight;
  };

  updatePlayerVerticalPosition();

  const setCameraZoomTarget = (next: number) => {
    cameraZoomTarget = MathUtils.clamp(next, MIN_CAMERA_ZOOM, MAX_CAMERA_ZOOM);
  };

  const updateCameraPanLimits = (aspect: number) => {
    const effectiveHalfWidth = (baseCameraSize * aspect) / cameraZoom;
    const effectiveHalfHeight = baseCameraSize / cameraZoom;
    cameraPanLimitX = Math.max(0, effectiveHalfWidth - PLAYER_RADIUS);
    cameraPanLimitZ = Math.max(0, effectiveHalfHeight - PLAYER_RADIUS);
    cameraPanTarget.x = MathUtils.clamp(
      cameraPanTarget.x,
      -cameraPanLimitX,
      cameraPanLimitX
    );
    cameraPanTarget.z = MathUtils.clamp(
      cameraPanTarget.z,
      -cameraPanLimitZ,
      cameraPanLimitZ
    );
    cameraPan.x = MathUtils.clamp(
      cameraPan.x,
      -cameraPanLimitX,
      cameraPanLimitX
    );
    cameraPan.z = MathUtils.clamp(
      cameraPan.z,
      -cameraPanLimitZ,
      cameraPanLimitZ
    );
  };

  const updateCameraProjection = (aspect: number) => {
    camera.left = -baseCameraSize * aspect;
    camera.right = baseCameraSize * aspect;
    camera.top = baseCameraSize;
    camera.bottom = -baseCameraSize;
    camera.zoom = cameraZoom;
    camera.updateProjectionMatrix();
    updateCameraPanLimits(aspect);
  };

  const getPinchDistance = () => {
    const points = Array.from(pinchPointers.values());
    if (points.length < 2) {
      return 0;
    }
    const [a, b] = points;
    return Math.hypot(a.x - b.x, a.y - b.y);
  };

  updateCameraProjection(aspect);

  const handleWheelZoom = (event: WheelEvent) => {
    event.preventDefault();
    setCameraZoomTarget(
      cameraZoomTarget - event.deltaY * CAMERA_ZOOM_WHEEL_SENSITIVITY
    );
  };

  const handlePointerDownForZoom = (event: PointerEvent) => {
    if (event.pointerType !== 'touch') {
      return;
    }
    if (pinchPointers.size >= 2 && !pinchPointers.has(event.pointerId)) {
      return;
    }
    pinchPointers.set(event.pointerId, {
      x: event.clientX,
      y: event.clientY,
    });
    if (pinchPointers.size === 2) {
      pinchStartDistance = getPinchDistance();
      pinchStartZoomTarget = cameraZoomTarget;
    }
  };

  const handlePointerMoveForZoom = (event: PointerEvent) => {
    if (event.pointerType !== 'touch') {
      return;
    }
    if (!pinchPointers.has(event.pointerId)) {
      return;
    }
    pinchPointers.set(event.pointerId, {
      x: event.clientX,
      y: event.clientY,
    });
    if (pinchPointers.size < 2) {
      return;
    }
    const distance = getPinchDistance();
    if (!isFinite(distance) || distance <= 0) {
      return;
    }
    if (pinchStartDistance === null || pinchStartDistance <= 0) {
      pinchStartDistance = distance;
      pinchStartZoomTarget = cameraZoomTarget;
      return;
    }
    const scale = distance / pinchStartDistance;
    if (!isFinite(scale) || scale <= 0) {
      return;
    }
    setCameraZoomTarget(pinchStartZoomTarget * scale);
  };

  const handlePointerEndForZoom = (event: PointerEvent) => {
    if (event.pointerType !== 'touch') {
      return;
    }
    if (!pinchPointers.has(event.pointerId)) {
      return;
    }
    pinchPointers.delete(event.pointerId);
    if (pinchPointers.size < 2) {
      pinchStartDistance = null;
      pinchStartZoomTarget = cameraZoomTarget;
      return;
    }
    pinchStartDistance = getPinchDistance();
    pinchStartZoomTarget = cameraZoomTarget;
  };

  const updateMouseCameraInput = (clientX: number, clientY: number) => {
    const halfWidth = window.innerWidth / 2;
    const halfHeight = window.innerHeight / 2;
    const dx = clientX - mouseCameraStart.x;
    const dy = clientY - mouseCameraStart.y;
    mouseCameraInput.set(
      halfWidth <= 0 ? 0 : MathUtils.clamp(dx / halfWidth, -1, 1),
      halfHeight <= 0 ? 0 : MathUtils.clamp(dy / halfHeight, -1, 1)
    );
  };

  let mouseCameraDragging = false;

  const handlePointerDownForCameraPan = (event: PointerEvent) => {
    if (event.pointerType !== 'mouse' || event.button !== 0) {
      return;
    }
    renderer.domElement.setPointerCapture?.(event.pointerId);
    mouseCameraPointerId = event.pointerId;
    mouseCameraStart.set(event.clientX, event.clientY);
    mouseCameraInput.set(0, 0);
    mouseCameraDragging = false;
  };

  const handlePointerMoveForCameraPan = (event: PointerEvent) => {
    if (
      event.pointerType !== 'mouse' ||
      event.pointerId !== mouseCameraPointerId
    ) {
      return;
    }
    if (!mouseCameraDragging) {
      const deltaX = event.clientX - mouseCameraStart.x;
      const deltaY = event.clientY - mouseCameraStart.y;
      if (deltaX === 0 && deltaY === 0) {
        return;
      }
      mouseCameraDragging = true;
    }
    event.preventDefault();
    updateMouseCameraInput(event.clientX, event.clientY);
  };

  const handlePointerUpForCameraPan = (event: PointerEvent) => {
    if (
      event.pointerType !== 'mouse' ||
      event.pointerId !== mouseCameraPointerId
    ) {
      return;
    }
    renderer.domElement.releasePointerCapture?.(event.pointerId);
    mouseCameraPointerId = null;
    mouseCameraInput.set(0, 0);
    mouseCameraDragging = false;
  };

  renderer.domElement.addEventListener('wheel', handleWheelZoom, {
    passive: false,
  });
  renderer.domElement.addEventListener('pointerdown', handlePointerDownForZoom);
  renderer.domElement.addEventListener(
    'pointerdown',
    handlePointerDownForCameraPan
  );
  window.addEventListener('pointermove', handlePointerMoveForZoom);
  window.addEventListener('pointerup', handlePointerEndForZoom);
  window.addEventListener('pointercancel', handlePointerEndForZoom);
  window.addEventListener('pointermove', handlePointerMoveForCameraPan);
  window.addEventListener('pointerup', handlePointerUpForCameraPan);
  window.addEventListener('pointercancel', handlePointerUpForCameraPan);

  if (!ambientAudioController) {
    const audioBeds: AmbientAudioBedDefinition[] = [];
    const audioContext: AudioContext = audioListener.context;

    const createLoopingSource = (
      id: string,
      bufferFactory: (context: AudioContext) => AudioBuffer
    ): AmbientAudioSource => {
      const audio = new Audio(audioListener);
      audio.setLoop(true);
      audio.setVolume(0);
      const buffer = bufferFactory(audioContext);
      audio.setBuffer(buffer);
      return {
        id,
        get isPlaying() {
          return audio.isPlaying;
        },
        play: () => {
          if (!audio.isPlaying) {
            audio.play();
          }
        },
        stop: () => {
          if (audio.isPlaying) {
            audio.stop();
          }
        },
        setVolume: (volume: number) => {
          audio.setVolume(volume);
        },
      };
    };

    const homeHalfExtent = Math.max(
      (floorBounds.maxX - floorBounds.minX) / 2,
      (floorBounds.maxZ - floorBounds.minZ) / 2
    );
    audioBeds.push({
      id: 'interior-hum',
      center: {
        x: (floorBounds.minX + floorBounds.maxX) / 2,
        z: (floorBounds.minZ + floorBounds.maxZ) / 2,
      },
      innerRadius: homeHalfExtent * 0.55,
      outerRadius: homeHalfExtent * 1.2,
      baseVolume: 0.32,
      source: createLoopingSource('interior-hum', (context) =>
        createDistantHumBuffer(context)
      ),
    });

    if (backyardRoom) {
      const bounds = backyardRoom.bounds;
      const backyardHalfExtent = Math.max(
        (bounds.maxX - bounds.minX) / 2,
        (bounds.maxZ - bounds.minZ) / 2
      );
      audioBeds.push({
        id: 'backyard-crickets',
        center: {
          x: (bounds.minX + bounds.maxX) / 2,
          z: (bounds.minZ + bounds.maxZ) / 2,
        },
        innerRadius: backyardHalfExtent * 0.6,
        outerRadius: backyardHalfExtent + toWorldUnits(6),
        baseVolume: 0.65,
        source: createLoopingSource('backyard-crickets', (context) =>
          createCricketChorusBuffer(context)
        ),
      });
    }

    ambientAudioController = new AmbientAudioController(audioBeds, {
      smoothing: 3.2,
      onEnable: async () => {
        if (audioContext.state === 'suspended') {
          await audioContext.resume();
        }
      },
    });

    const audioToggleButton = document.createElement('button');
    audioToggleButton.className = 'audio-toggle';
    audioToggleButton.type = 'button';
    audioToggleButton.title = 'Toggle ambient audio (M)';
    audioToggleButton.setAttribute('aria-pressed', 'false');
    container.appendChild(audioToggleButton);

    let audioTogglePending = false;

    const updateAudioToggle = () => {
      const enabled = ambientAudioController?.isEnabled() ?? false;
      audioToggleButton.dataset.state = enabled ? 'on' : 'off';
      audioToggleButton.textContent = enabled
        ? 'Audio: On · Press M to mute'
        : 'Audio: Off · Press M to unmute';
      audioToggleButton.setAttribute(
        'aria-pressed',
        enabled ? 'true' : 'false'
      );
      audioToggleButton.disabled = audioTogglePending;
    };

    const setAudioEnabled = async (enabled: boolean) => {
      if (!ambientAudioController) {
        return;
      }
      audioTogglePending = true;
      updateAudioToggle();
      if (enabled) {
        try {
          await ambientAudioController.enable();
        } catch (error) {
          // eslint-disable-next-line no-console
          console.warn('Ambient audio failed to start', error);
        }
      } else {
        ambientAudioController.disable();
      }
      audioTogglePending = false;
      updateAudioToggle();
    };

    audioToggleButton.addEventListener('click', () => {
      if (audioTogglePending || !ambientAudioController) {
        return;
      }
      const nextState = !ambientAudioController.isEnabled();
      void setAudioEnabled(nextState);
    });

    window.addEventListener('keydown', (event) => {
      if (event.key === 'm' || event.key === 'M') {
        if (event.metaKey || event.ctrlKey || event.altKey) {
          return;
        }
        if (audioTogglePending) {
          return;
        }
        event.preventDefault();
        void setAudioEnabled(!(ambientAudioController?.isEnabled() ?? false));
      }
    });

    updateAudioToggle();
  }

  let composer: EffectComposer | null = null;
  let bloomPass: UnrealBloomPass | null = null;

  if (LIGHTING_OPTIONS.enableBloom) {
    composer = new EffectComposer(renderer);
    composer.addPass(new RenderPass(scene, camera));
    bloomPass = new UnrealBloomPass(
      new Vector2(window.innerWidth, window.innerHeight),
      LIGHTING_OPTIONS.bloomStrength,
      LIGHTING_OPTIONS.bloomRadius,
      LIGHTING_OPTIONS.bloomThreshold
    );
    composer.addPass(bloomPass);
  }

  const lightingDebugController = createLightingDebugController({
    renderer,
    ambientLight,
    hemisphericLight,
    directionalLight,
    bloomPass,
    ledGroup: ledStripGroup,
    ledFillLights: ledFillLightGroup,
    debug: {
      exposure: 0.92,
      ambientIntensity: 0.55,
      hemisphericIntensity: 0.38,
      directionalIntensity: 0.35,
      ledVisible: false,
      bloomEnabled: false,
    },
  });

  lightingDebugController.setMode('cinematic');

  const lightingDebugIndicator = document.createElement('div');
  lightingDebugIndicator.className = 'lighting-debug-indicator';
  container.appendChild(lightingDebugIndicator);

  const updateLightingIndicator = (mode: LightingMode) => {
    const label = mode === 'cinematic' ? 'Cinematic' : 'Debug (flat)';
    lightingDebugIndicator.textContent = `Lighting: ${label} · Shift+L to toggle`;
    lightingDebugIndicator.setAttribute('data-mode', mode);
  };

  updateLightingIndicator(lightingDebugController.getMode());

  window.addEventListener('keydown', (event) => {
    if ((event.key === 'l' || event.key === 'L') && event.shiftKey) {
      event.preventDefault();
      const nextMode = lightingDebugController.toggle();
      updateLightingIndicator(nextMode);
    }
  });

  function onResize() {
    const nextAspect = window.innerWidth / window.innerHeight;
    updateCameraProjection(nextAspect);

    renderer.setSize(window.innerWidth, window.innerHeight);
    renderer.setPixelRatio(Math.min(window.devicePixelRatio, 2));

    if (composer && bloomPass) {
      composer.setSize(window.innerWidth, window.innerHeight);
      bloomPass.setSize(window.innerWidth, window.innerHeight);
    }
  }

  window.addEventListener('resize', onResize);
  onResize();

  function updateMovement(delta: number) {
    const rightInput =
      Number(controls.isPressed('d') || controls.isPressed('ArrowRight')) -
      Number(controls.isPressed('a') || controls.isPressed('ArrowLeft'));
    const forwardInput =
      Number(controls.isPressed('w') || controls.isPressed('ArrowUp')) -
      Number(controls.isPressed('s') || controls.isPressed('ArrowDown'));

    const joystickMovement = joystick.getMovement();
    const combinedRight = rightInput + joystickMovement.x;
    const combinedForward = forwardInput - joystickMovement.y;

    getCameraRelativeMovementVector(
      camera,
      combinedRight,
      combinedForward,
      moveDirection
    );

    const lengthSq = moveDirection.lengthSq();
    if (lengthSq > 1) {
      moveDirection.multiplyScalar(1 / Math.sqrt(lengthSq));
    }

    targetVelocity.copy(moveDirection).multiplyScalar(PLAYER_SPEED);

    velocity.set(
      MathUtils.damp(velocity.x, targetVelocity.x, MOVEMENT_SMOOTHING, delta),
      0,
      MathUtils.damp(velocity.z, targetVelocity.z, MOVEMENT_SMOOTHING, delta)
    );

    const stepX = velocity.x * delta;
    const stepZ = velocity.z * delta;

    if (stepX !== 0) {
      const candidateX = player.position.x + stepX;
      const predictedFloor = predictFloorId(
        candidateX,
        player.position.z,
        activeFloorId
      );
      if (canOccupyPosition(candidateX, player.position.z, predictedFloor)) {
        player.position.x = candidateX;
        setActiveFloorId(predictedFloor);
      } else {
        targetVelocity.x = 0;
        velocity.x = 0;
      }
    }

    if (stepZ !== 0) {
      const candidateZ = player.position.z + stepZ;
      const predictedFloor = predictFloorId(
        player.position.x,
        candidateZ,
        activeFloorId
      );
      if (canOccupyPosition(player.position.x, candidateZ, predictedFloor)) {
        player.position.z = candidateZ;
        setActiveFloorId(predictedFloor);
      } else {
        targetVelocity.z = 0;
        velocity.z = 0;
      }
    }

    updatePlayerVerticalPosition();
  }

  function updateCamera(delta: number) {
    const previousZoom = cameraZoom;
    cameraZoom = MathUtils.damp(
      cameraZoom,
      cameraZoomTarget,
      CAMERA_ZOOM_SMOOTHING,
      delta
    );
    cameraZoom = MathUtils.clamp(cameraZoom, MIN_CAMERA_ZOOM, MAX_CAMERA_ZOOM);
    if (!Number.isFinite(cameraZoom)) {
      cameraZoom = previousZoom;
    }
    if (Math.abs(cameraZoom - previousZoom) > 1e-4) {
      updateCameraProjection(window.innerWidth / window.innerHeight);
    }

    const cameraInput =
      mouseCameraPointerId !== null ? mouseCameraInput : joystick.getCamera();
    cameraPanTarget.set(
      cameraInput.x * cameraPanLimitX,
      0,
      cameraInput.y * cameraPanLimitZ
    );

    cameraPan.x = MathUtils.damp(
      cameraPan.x,
      cameraPanTarget.x,
      CAMERA_PAN_SMOOTHING,
      delta
    );
    cameraPan.z = MathUtils.damp(
      cameraPan.z,
      cameraPanTarget.z,
      CAMERA_PAN_SMOOTHING,
      delta
    );

    cameraPan.x = MathUtils.clamp(
      cameraPan.x,
      -cameraPanLimitX,
      cameraPanLimitX
    );
    cameraPan.z = MathUtils.clamp(
      cameraPan.z,
      -cameraPanLimitZ,
      cameraPanLimitZ
    );

    cameraCenter.set(
      player.position.x + cameraPan.x,
      player.position.y,
      player.position.z + cameraPan.z
    );

    camera.position.set(
      cameraCenter.x + cameraBaseOffset.x,
      cameraCenter.y + cameraBaseOffset.y,
      cameraCenter.z + cameraBaseOffset.z
    );
    camera.lookAt(cameraCenter.x, cameraCenter.y, cameraCenter.z);
  }

  const POI_ACTIVATION_RESPONSE = 5.5;

  function updatePois(elapsedTime: number, delta: number) {
    const smoothing =
      delta > 0 ? 1 - Math.exp(-delta * POI_ACTIVATION_RESPONSE) : 1;
    let closestPoi: PoiInstance | null = null;
    let highestActivation = 0;
    for (const poi of poiInstances) {
      const floatOffset = Math.sin(
        elapsedTime * poi.floatSpeed + poi.floatPhase
      );
      const scaledOffset = floatOffset * poi.floatAmplitude;
      poi.orb.position.y = poi.orbBaseHeight + scaledOffset;
      poi.label.position.y = poi.labelBaseHeight + scaledOffset * 0.4;
      poi.label.getWorldPosition(poi.labelWorldPosition);
      poiLabelLookTarget.set(
        camera.position.x,
        poi.labelWorldPosition.y,
        camera.position.z
      );
      poi.label.lookAt(poiLabelLookTarget);

      poiPlayerOffset.set(
        player.position.x - poi.group.position.x,
        player.position.z - poi.group.position.z
      );
      const planarDistance = poiPlayerOffset.length();
      const maxRadius = poi.definition.interactionRadius;
      const targetActivation = MathUtils.clamp(
        1 - planarDistance / maxRadius,
        0,
        1
      );
      poi.activation = MathUtils.lerp(
        poi.activation,
        targetActivation,
        smoothing
      );
      poi.focus = MathUtils.lerp(poi.focus, poi.focusTarget, smoothing);
      const emphasis = Math.max(poi.activation, poi.focus);

      if (poi.activation > highestActivation) {
        highestActivation = poi.activation;
        closestPoi = poi;
      }

      const labelOpacity = MathUtils.lerp(0.32, 1, emphasis);
      poi.labelMaterial.opacity = labelOpacity;
      poi.label.visible = labelOpacity > 0.05;

      const orbEmissive = MathUtils.lerp(0.85, 1.7, emphasis);
      poi.orbMaterial.emissiveIntensity = orbEmissive;
      poi.orbMaterial.emissive.lerpColors(
        poi.orbEmissiveBase,
        poi.orbEmissiveHighlight,
        poi.focus
      );

      const accentEmissive = MathUtils.lerp(0.65, 1.05, emphasis);
      poi.accentMaterial.emissiveIntensity = accentEmissive;
      poi.accentMaterial.color.lerpColors(
        poi.accentBaseColor,
        poi.accentFocusColor,
        poi.focus
      );

      const haloPulse =
        1 + Math.sin(elapsedTime * 1.8 + poi.pulseOffset) * 0.08;
      const haloScale = MathUtils.lerp(1, 1.18, emphasis) * haloPulse;
      poi.halo.scale.setScalar(haloScale);
      const haloOpacity = MathUtils.lerp(0.18, 0.62, emphasis);
      poi.haloMaterial.opacity = haloOpacity;
      poi.halo.visible = haloOpacity > 0.04;
      poi.haloMaterial.color.lerpColors(
        poi.haloBaseColor,
        poi.haloFocusColor,
        poi.focus
      );
    }
    if (closestPoi && highestActivation >= 0.6) {
      setInteractablePoi(closestPoi);
    } else {
      setInteractablePoi(null);
    }
  }

  function setInteractablePoi(poi: PoiInstance | null) {
    if (interactablePoi === poi) {
      return;
    }
    interactablePoi = poi;
    if (!interactControl || !interactDescription) {
      return;
    }
    if (poi) {
      interactControl.hidden = false;
      interactDescription.textContent = `Interact with ${poi.definition.title}`;
    } else {
      interactControl.hidden = true;
      interactDescription.textContent = 'Interact';
    }
  }

  function handleInteractionInput() {
    const pressed = controls.isPressed('f');
    if (pressed && !interactKeyWasPressed && interactablePoi) {
      poiInteractionManager.selectPoiById(interactablePoi.definition.id);
    }
    interactKeyWasPressed = pressed;
  }

  let hasPresentedFirstFrame = false;

  renderer.setAnimationLoop(() => {
    const delta = clock.getDelta();
    const elapsedTime = clock.elapsedTime;
    updateMovement(delta);
    updateCamera(delta);
    updatePois(elapsedTime, delta);
    handleInteractionInput();
    if (ambientAudioController) {
      ambientAudioController.update(player.position, delta);
    }
    if (flywheelShowpiece) {
      const activation = flywheelPoi?.activation ?? 0;
      const focus = flywheelPoi?.focus ?? 0;
      flywheelShowpiece.update({
        elapsed: elapsedTime,
        delta,
        emphasis: Math.max(activation, focus),
      });
    }
    if (jobbotTerminal) {
      const activation = jobbotPoi?.activation ?? 0;
      const focus = jobbotPoi?.focus ?? 0;
      jobbotTerminal.update({
        elapsed: elapsedTime,
        delta,
        emphasis: Math.max(activation, focus),
      });
    }
    if (composer) {
      composer.render();
    } else {
      renderer.render(scene, camera);
    }
    if (!hasPresentedFirstFrame) {
      hasPresentedFirstFrame = true;
      markDocumentReady('immersive');
    }
  });
}<|MERGE_RESOLUTION|>--- conflicted
+++ resolved
@@ -101,8 +101,8 @@
 
 const toWorldUnits = (value: number) => value * FLOOR_PLAN_SCALE;
 
-<<<<<<< HEAD
 type AppMode = 'immersive' | 'fallback';
+type FloorId = 'ground' | 'upper';
 
 const markDocumentReady = (mode: AppMode) => {
   const root = document.documentElement;
@@ -123,9 +123,6 @@
 
   return `${window.location.pathname}${query ? `?${query}` : ''}${hash}`;
 };
-=======
-type FloorId = 'ground' | 'upper';
->>>>>>> f118605b
 
 const STAIRCASE_CONFIG = {
   name: 'LivingRoomStaircase',
@@ -194,7 +191,6 @@
   return room?.category ?? 'interior';
 }
 
-<<<<<<< HEAD
 interface BackyardEnvironmentBuild {
   group: Group;
   colliders: RectCollider[];
@@ -234,7 +230,12 @@
   context.shadowBlur = 10;
   context.fillText(subtitle, canvas.width / 2, canvas.height / 2 + 44);
 
-=======
+  const texture = new CanvasTexture(canvas);
+  texture.colorSpace = SRGBColorSpace;
+  texture.needsUpdate = true;
+  return texture;
+}
+
 function createVerticalGradientTexture(
   topHex: number,
   bottomHex: number
@@ -251,7 +252,7 @@
   gradient.addColorStop(1, new Color(bottomHex).getStyle());
   context.fillStyle = gradient;
   context.fillRect(0, 0, canvas.width, canvas.height);
->>>>>>> f118605b
+
   const texture = new CanvasTexture(canvas);
   texture.colorSpace = SRGBColorSpace;
   texture.needsUpdate = true;
