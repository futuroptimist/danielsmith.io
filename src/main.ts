import './styles.css';

import {
  ACESFilmicToneMapping,
  AmbientLight,
  Audio,
  AudioListener,
  BoxGeometry,
  CanvasTexture,
  Clock,
  Color,
  DirectionalLight,
  DoubleSide,
  Group,
  HemisphereLight,
  MathUtils,
  Mesh,
  MeshBasicMaterial,
  MeshStandardMaterial,
  OrthographicCamera,
  PlaneGeometry,
  PointLight,
  Scene,
  Shape,
  ShapeGeometry,
  SphereGeometry,
  SRGBColorSpace,
  Vector2,
  Vector3,
  WebGLRenderer,
} from 'three';
import { EffectComposer } from 'three/examples/jsm/postprocessing/EffectComposer.js';
import { RenderPass } from 'three/examples/jsm/postprocessing/RenderPass.js';
import { UnrealBloomPass } from 'three/examples/jsm/postprocessing/UnrealBloomPass.js';

import {
  AmbientAudioController,
  type AmbientAudioBedDefinition,
  type AmbientAudioSource,
} from './audio/ambientAudio';
import {
  createCricketChorusBuffer,
  createDistantHumBuffer,
  createLanternChimeBuffer,
} from './audio/proceduralBuffers';
import { collidesWithColliders, type RectCollider } from './collision';
import {
  createAudioHudControl,
  type AudioHudControlHandle,
} from './controls/audioHudControl';
import { KeyboardControls } from './controls/KeyboardControls';
import { VirtualJoystick } from './controls/VirtualJoystick';
import {
  createBackyardEnvironment,
  type BackyardEnvironmentBuild,
} from './environments/backyard';
import { evaluateFailoverDecision, renderTextFallback } from './failover';
import {
  createManualModeToggle,
  type ManualModeToggleHandle,
} from './failover/manualModeToggle';
import { createPerformanceFailoverHandler } from './failover/performanceFailover';
import {
  FLOOR_PLAN,
  FLOOR_PLAN_SCALE,
  UPPER_FLOOR_PLAN,
  getCombinedWallSegments,
  getFloorBounds,
  RoomWall,
  WALL_THICKNESS,
  type Bounds2D,
  type FloorPlanDefinition,
  type RoomCategory,
} from './floorPlan';
import { createHelpModal } from './hud/helpModal';
import {
  createLightingDebugController,
  type LightingMode,
} from './lighting/debugControls';
import { getCameraRelativeMovementVector } from './movement/cameraRelativeMovement';
import { createWindowPoiAnalytics } from './poi/analytics';
import { PoiInteractionManager } from './poi/interactionManager';
import {
  createPoiInstances,
  type PoiInstance,
  type PoiInstanceOverrides,
} from './poi/markers';
import { getPoiDefinitions } from './poi/registry';
import { injectPoiStructuredData } from './poi/structuredData';
import { PoiTooltipOverlay } from './poi/tooltipOverlay';
import { PoiVisitedState } from './poi/visitedState';
import {
  createFlywheelShowpiece,
  type FlywheelShowpieceBuild,
} from './structures/flywheel';
import {
  createJobbotTerminal,
  type JobbotTerminalBuild,
} from './structures/jobbotTerminal';
import { createLivingRoomMediaWall } from './structures/mediaWall';
import { createStaircase, type StaircaseConfig } from './structures/staircase';
import { createImmersiveGradientTexture } from './theme/immersiveGradient';

const WALL_HEIGHT = 6;
const FENCE_HEIGHT = 2.4;
const FENCE_THICKNESS = 0.28;
const PLAYER_RADIUS = 0.75;
const PLAYER_SPEED = 6;
const MOVEMENT_SMOOTHING = 8;
const CAMERA_PAN_SMOOTHING = 6;
const CAMERA_ZOOM_SMOOTHING = 6;
const CAMERA_MARGIN = 1.1;
const MIN_CAMERA_ZOOM = 0.65;
const MAX_CAMERA_ZOOM = 1.65;
const CAMERA_ZOOM_WHEEL_SENSITIVITY = 0.0018;
const CEILING_COVE_OFFSET = 0.35;
const LED_STRIP_THICKNESS = 0.12;
const LED_STRIP_DEPTH = 0.22;
const LED_STRIP_EDGE_BUFFER = 0.3;
const POSITION_EPSILON = 1e-4;
const BACKYARD_ROOM_ID = 'backyard';
const PERFORMANCE_FAILOVER_FPS_THRESHOLD = 30;
const PERFORMANCE_FAILOVER_DURATION_MS = 5000;

const toWorldUnits = (value: number) => value * FLOOR_PLAN_SCALE;

type AppMode = 'immersive' | 'fallback';
type FloorId = 'ground' | 'upper';

const markDocumentReady = (mode: AppMode) => {
  const root = document.documentElement;
  root.dataset.appMode = mode;
  root.removeAttribute('data-app-loading');
};

const createImmersiveModeUrl = () => {
  if (typeof window === 'undefined') {
    return '/?mode=immersive';
  }

  const params = new URLSearchParams(window.location.search);
  params.set('mode', 'immersive');

  const query = params.toString();
  const hash = window.location.hash ?? '';

  return `${window.location.pathname}${query ? `?${query}` : ''}${hash}`;
};

let immersiveFailureHandled = false;

const handleImmersiveFailure = (
  container: HTMLElement,
  error: unknown,
  { renderer }: { renderer?: WebGLRenderer } = {}
) => {
  if (immersiveFailureHandled) {
    return;
  }
  immersiveFailureHandled = true;
  console.error('Failed to initialize immersive scene:', error);

  if (renderer) {
    try {
      renderer.setAnimationLoop(null);
    } catch (loopError) {
      console.error('Failed to stop immersive renderer loop:', loopError);
    }

    try {
      renderer.dispose();
    } catch (disposeError) {
      console.error('Failed to dispose immersive renderer:', disposeError);
    }

    try {
      renderer.domElement.remove();
    } catch (removeError) {
      console.error('Failed to remove renderer canvas:', removeError);
    }
  }

  try {
    renderTextFallback(container, {
      reason: 'immersive-init-error',
      immersiveUrl: createImmersiveModeUrl(),
    });
  } catch (fallbackError) {
    console.error('Failed to render fallback experience:', fallbackError);
  }

  markDocumentReady('fallback');
};

const STAIRCASE_CONFIG = {
  name: 'LivingRoomStaircase',
  basePosition: new Vector3(toWorldUnits(6.2), 0, toWorldUnits(-5.3)),
  direction: 'negativeZ',
  step: {
    count: 9,
    rise: 0.42,
    run: toWorldUnits(0.85),
    width: toWorldUnits(3.1),
    material: {
      color: 0x708091,
      roughness: 0.6,
      metalness: 0.12,
    },
    colliderInset: toWorldUnits(0.05),
  },
  landing: {
    depth: toWorldUnits(2.6),
    thickness: 0.38,
    material: {
      color: 0x5b6775,
      roughness: 0.55,
      metalness: 0.08,
    },
    colliderInset: toWorldUnits(0.05),
    guard: {
      height: 0.55,
      thickness: toWorldUnits(0.14),
      inset: toWorldUnits(0.07),
      widthScale: 0.95,
      material: {
        color: 0x2c343f,
        roughness: 0.7,
        metalness: 0.05,
      },
    },
  },
} satisfies StaircaseConfig;

const LIGHTING_OPTIONS = {
  enableLedStrips: true,
  enableBloom: true,
  ledEmissiveIntensity: 3.2,
  ledLightIntensity: 1.4,
  bloomStrength: 0.55,
  bloomRadius: 0.85,
  bloomThreshold: 0.2,
} as const;

const groundColliders: RectCollider[] = [];
const upperFloorColliders: RectCollider[] = [];
const staticColliders: RectCollider[] = [];
const poiInstances: PoiInstance[] = [];
let backyardEnvironment: BackyardEnvironmentBuild | null = null;
let flywheelShowpiece: FlywheelShowpieceBuild | null = null;
let jobbotTerminal: JobbotTerminalBuild | null = null;
let ledStripGroup: Group | null = null;
let ledFillLightGroup: Group | null = null;
let ambientAudioController: AmbientAudioController | null = null;

const roomDefinitions = new Map(
  FLOOR_PLAN.rooms.map((room) => [room.id, room])
);

function getRoomCategory(roomId: string): RoomCategory {
  const room = roomDefinitions.get(roomId);
  return room?.category ?? 'interior';
}

function createMediaWallScreenTexture(): CanvasTexture {
  const canvas = document.createElement('canvas');
  canvas.width = 2048;
  canvas.height = 1024;
  const context = canvas.getContext('2d');
  if (!context) {
    throw new Error('Failed to create media wall screen context.');
  }

  context.save();
  context.fillStyle = '#0f1724';
  context.fillRect(0, 0, canvas.width, canvas.height);
  const gradient = context.createLinearGradient(
    0,
    0,
    canvas.width,
    canvas.height
  );
  gradient.addColorStop(0, '#182a47');
  gradient.addColorStop(0.55, '#0f233c');
  gradient.addColorStop(1, '#192339');
  context.fillStyle = gradient;
  context.fillRect(0, 0, canvas.width, canvas.height);

  context.globalAlpha = 0.6;
  const accent = context.createLinearGradient(0, 0, canvas.width, 0);
  accent.addColorStop(0, 'rgba(75, 217, 255, 0.8)');
  accent.addColorStop(0.45, 'rgba(83, 146, 255, 0.35)');
  accent.addColorStop(1, 'rgba(255, 82, 82, 0.6)');
  context.fillStyle = accent;
  context.fillRect(
    canvas.width * 0.05,
    canvas.height * 0.16,
    canvas.width * 0.9,
    canvas.height * 0.68
  );
  context.globalAlpha = 1;

  context.fillStyle = '#ffffff';
  context.font = 'bold 180px "Inter", "Segoe UI", sans-serif';
  context.textAlign = 'left';
  context.textBaseline = 'alphabetic';
  context.fillText('Futuroptimist', canvas.width * 0.08, canvas.height * 0.44);

  context.font = 'bold 120px "Inter", "Segoe UI", sans-serif';
  context.fillStyle = '#ff4c4c';
  context.fillText('YouTube', canvas.width * 0.08, canvas.height * 0.62);

  context.font = '48px "Inter", "Segoe UI", sans-serif';
  context.fillStyle = '#dbe7ff';
  context.fillText(
    'Designing resilient automation, live devlogs, and deep dives.',
    canvas.width * 0.08,
    canvas.height * 0.74
  );

  context.font = '48px "Inter", "Segoe UI", sans-serif';
  context.fillStyle = '#9ddcff';
  context.fillText(
    'Latest Episode · Async Flywheel Blueprints',
    canvas.width * 0.08,
    canvas.height * 0.84
  );

  context.font = '600 72px "Inter", "Segoe UI", sans-serif';
  context.fillStyle = '#ffffff';
  context.textAlign = 'right';
  context.fillText('Watch now →', canvas.width * 0.92, canvas.height * 0.84);

  context.restore();

  const texture = new CanvasTexture(canvas);
  texture.colorSpace = SRGBColorSpace;
  texture.needsUpdate = true;
  return texture;
}

function createYouTubeBadgeTexture(): CanvasTexture {
  const canvas = document.createElement('canvas');
  canvas.width = 512;
  canvas.height = 256;
  const context = canvas.getContext('2d');
  if (!context) {
    throw new Error('Failed to create media wall badge context.');
  }

  context.clearRect(0, 0, canvas.width, canvas.height);
  const radius = 42;
  context.fillStyle = '#ff0000';
  context.beginPath();
  context.moveTo(radius, 0);
  context.lineTo(canvas.width - radius, 0);
  context.quadraticCurveTo(canvas.width, 0, canvas.width, radius);
  context.lineTo(canvas.width, canvas.height - radius);
  context.quadraticCurveTo(
    canvas.width,
    canvas.height,
    canvas.width - radius,
    canvas.height
  );
  context.lineTo(radius, canvas.height);
  context.quadraticCurveTo(0, canvas.height, 0, canvas.height - radius);
  context.lineTo(0, radius);
  context.quadraticCurveTo(0, 0, radius, 0);
  context.closePath();
  context.fill();

  context.fillStyle = '#ffffff';
  const playWidth = 120;
  const playHeight = 120;
  context.beginPath();
  context.moveTo(
    canvas.width / 2 - playWidth / 4,
    canvas.height / 2 - playHeight / 2
  );
  context.lineTo(
    canvas.width / 2 - playWidth / 4,
    canvas.height / 2 + playHeight / 2
  );
  context.lineTo(canvas.width / 2 + playWidth / 2, canvas.height / 2);
  context.closePath();
  context.fill();

  const texture = new CanvasTexture(canvas);
  texture.colorSpace = SRGBColorSpace;
  texture.needsUpdate = true;
  return texture;
}

interface LivingRoomMediaWallPoiBindings {
  futuroptimistTv: {
    screen: Mesh;
    screenMaterial: MeshBasicMaterial;
    glow: Mesh;
    glowMaterial: MeshBasicMaterial;
  };
}

interface LivingRoomMediaWallBuild {
  group: Group;
  colliders: RectCollider[];
  poiBindings: LivingRoomMediaWallPoiBindings;
}

function createLivingRoomMediaWall(bounds: Bounds2D): LivingRoomMediaWallBuild {
  const group = new Group();
  group.name = 'LivingRoomMediaWall';
  const colliders: RectCollider[] = [];

  const wallInteriorX = bounds.minX + 0.12;
  const anchorZ = MathUtils.clamp(-14.2, bounds.minZ + 3, bounds.maxZ - 3);

  const boardWidth = 6.4;
  const boardHeight = 3.6;
  const boardDepth = 0.18;
  const boardMaterial = new MeshStandardMaterial({
    color: 0x141c26,
    roughness: 0.48,
    metalness: 0.16,
  });
  const boardGeometry = new BoxGeometry(boardDepth, boardHeight, boardWidth);
  const board = new Mesh(boardGeometry, boardMaterial);
  board.position.set(wallInteriorX + boardDepth / 2, 2.35, anchorZ);
  group.add(board);

  const trimMaterial = new MeshStandardMaterial({
    color: 0x1f2a3b,
    roughness: 0.35,
    metalness: 0.22,
  });
  const trimDepth = 0.12;
  const trimHeight = boardHeight + 0.2;
  const trimGeometry = new BoxGeometry(
    trimDepth,
    trimHeight,
    boardWidth + 0.24
  );
  const trim = new Mesh(trimGeometry, trimMaterial);
  trim.position.set(
    wallInteriorX + boardDepth / 2 - trimDepth / 2,
    2.35,
    anchorZ
  );
  group.add(trim);

  const screenTexture = createMediaWallScreenTexture();
  const screenMaterial = new MeshBasicMaterial({
    map: screenTexture,
    transparent: true,
    toneMapped: false,
  });
  const screenGeometry = new PlaneGeometry(
    boardWidth * 0.9,
    boardHeight * 0.68
  );
  const screen = new Mesh(screenGeometry, screenMaterial);
  screen.position.set(wallInteriorX + boardDepth + 0.02, 2.36, anchorZ);
  screen.rotation.y = Math.PI / 2;
  screen.renderOrder = 10;
  group.add(screen);

  const screenGlowMaterial = new MeshBasicMaterial({
    color: new Color(0x3abfff),
    transparent: true,
    opacity: 0.18,
    toneMapped: false,
  });
  const screenGlowGeometry = new PlaneGeometry(
    boardWidth * 0.95,
    boardHeight * 0.74
  );
  const screenGlow = new Mesh(screenGlowGeometry, screenGlowMaterial);
  screenGlow.position.set(wallInteriorX + boardDepth + 0.015, 2.36, anchorZ);
  screenGlow.rotation.y = Math.PI / 2;
  screenGlow.renderOrder = 9;
  group.add(screenGlow);

  const accentHeight = boardHeight * 0.78;
  const accentGeometry = new BoxGeometry(0.06, accentHeight, 0.18);
  const accentMaterial = new MeshStandardMaterial({
    color: new Color(0x1f6dff),
    emissive: new Color(0x2b8aff),
    emissiveIntensity: 1.2,
    roughness: 0.24,
    metalness: 0.18,
  });
  const accentOffsetZ = boardWidth * 0.46;
  const accentY = 2.36;
  const accentLeft = new Mesh(accentGeometry, accentMaterial);
  accentLeft.position.set(
    wallInteriorX + boardDepth + 0.05,
    accentY,
    anchorZ - accentOffsetZ
  );
  accentLeft.rotation.y = Math.PI / 2;
  group.add(accentLeft);
  const accentRight = accentLeft.clone();
  accentRight.position.z = anchorZ + accentOffsetZ;
  group.add(accentRight);

  const badgeTexture = createYouTubeBadgeTexture();
  const badgeMaterial = new MeshBasicMaterial({
    map: badgeTexture,
    transparent: true,
    toneMapped: false,
  });
  const badgeGeometry = new PlaneGeometry(1.4, 0.72);
  const badge = new Mesh(badgeGeometry, badgeMaterial);
  badge.position.set(
    wallInteriorX + boardDepth + 0.04,
    3.56,
    anchorZ + boardWidth * 0.32
  );
  badge.rotation.y = Math.PI / 2;
  badge.renderOrder = 11;
  group.add(badge);

  const shelfDepth = 0.58;
  const shelfWidth = boardWidth * 0.92;
  const shelfThickness = 0.12;
  const shelfMaterial = new MeshStandardMaterial({
    color: 0x1a212d,
    roughness: 0.4,
    metalness: 0.2,
  });
  const shelfGeometry = new BoxGeometry(shelfDepth, shelfThickness, shelfWidth);
  const shelf = new Mesh(shelfGeometry, shelfMaterial);
  shelf.position.set(
    wallInteriorX + boardDepth + shelfDepth / 2,
    shelfThickness / 2 + 0.46,
    anchorZ
  );
  group.add(shelf);

  const consoleMaterial = new MeshStandardMaterial({
    color: 0x0f1724,
    roughness: 0.55,
    metalness: 0.08,
  });
  const consoleHeight = 0.32;
  const consoleGeometry = new BoxGeometry(
    0.34,
    consoleHeight,
    shelfWidth * 0.72
  );
  const console = new Mesh(consoleGeometry, consoleMaterial);
  console.position.set(
    wallInteriorX + boardDepth + 0.22,
    0.46 + consoleHeight / 2,
    anchorZ
  );
  group.add(console);

  const soundbarGeometry = new BoxGeometry(0.16, 0.1, shelfWidth * 0.6);
  const soundbarMaterial = new MeshStandardMaterial({
    color: 0x111723,
    emissive: new Color(0x2a3550),
    emissiveIntensity: 0.4,
    roughness: 0.4,
    metalness: 0.18,
  });
  const soundbar = new Mesh(soundbarGeometry, soundbarMaterial);
  soundbar.position.set(wallInteriorX + boardDepth + 0.28, 0.78, anchorZ);
  group.add(soundbar);

  const haloMaterial = new MeshStandardMaterial({
    color: new Color(0x1b2a3c),
    emissive: new Color(0x2d8cff),
    emissiveIntensity: 0.6,
    roughness: 0.28,
    metalness: 0.18,
  });
  const haloGeometry = new BoxGeometry(0.06, 0.24, shelfWidth * 0.85);
  const halo = new Mesh(haloGeometry, haloMaterial);
  halo.position.set(wallInteriorX + boardDepth + 0.37, 1.02, anchorZ);
  group.add(halo);

  colliders.push({
    minX: wallInteriorX + boardDepth,
    maxX: wallInteriorX + boardDepth + shelfDepth,
    minZ: anchorZ - shelfWidth / 2,
    maxZ: anchorZ + shelfWidth / 2,
  });

  const poiBindings: LivingRoomMediaWallPoiBindings = {
    futuroptimistTv: {
      screen,
      screenMaterial,
      glow: screenGlow,
      glowMaterial: screenGlowMaterial,
    },
  };

  return { group, colliders, poiBindings };
}

function isInsideAnyRoom(
  plan: FloorPlanDefinition,
  x: number,
  z: number
): boolean {
  return plan.rooms.some(
    (room) =>
      x >= room.bounds.minX - POSITION_EPSILON &&
      x <= room.bounds.maxX + POSITION_EPSILON &&
      z >= room.bounds.minZ - POSITION_EPSILON &&
      z <= room.bounds.maxZ + POSITION_EPSILON
  );
}

function getOutwardDirectionForWall(wall: RoomWall): { x: number; z: number } {
  switch (wall) {
    case 'north':
      return { x: 0, z: 1 };
    case 'south':
      return { x: 0, z: -1 };
    case 'east':
      return { x: 1, z: 0 };
    case 'west':
      return { x: -1, z: 0 };
  }
}

const container = document.getElementById('app');

if (!container) {
  throw new Error('Missing #app container element.');
}

const failoverDecision = evaluateFailoverDecision();

if (failoverDecision.shouldUseFallback) {
  const immersiveUrl = createImmersiveModeUrl();
  renderTextFallback(container, {
    reason: failoverDecision.reason ?? 'manual',
    immersiveUrl,
  });
  markDocumentReady('fallback');
} else {
  const failImmersive = (
    error: unknown,
    options: { renderer?: WebGLRenderer } = {}
  ) => handleImmersiveFailure(container, error, options);

  try {
    initializeImmersiveScene(container, failImmersive);
  } catch (error) {
    failImmersive(error);
  }
}

function initializeImmersiveScene(
  container: HTMLElement,
  onFatalError: (error: unknown, options: { renderer?: WebGLRenderer }) => void
) {
  const immersiveUrl = createImmersiveModeUrl();
  const renderer = new WebGLRenderer({ antialias: true });
  renderer.outputColorSpace = SRGBColorSpace;
  renderer.toneMapping = ACESFilmicToneMapping;
  renderer.toneMappingExposure = 1.1;
  renderer.setPixelRatio(Math.min(window.devicePixelRatio, 2));
  renderer.setSize(window.innerWidth, window.innerHeight);
  renderer.setClearColor(new Color(0x0d121c));
  container.appendChild(renderer.domElement);

  let manualModeToggle: ManualModeToggleHandle | null = null;
  let immersiveDisposed = false;
  let beforeUnloadHandler: (() => void) | null = null;
  let audioHudHandle: AudioHudControlHandle | null = null;

  const performanceFailover = createPerformanceFailoverHandler({
    renderer,
    container,
    immersiveUrl,
    markAppReady: markDocumentReady,
    fpsThreshold: PERFORMANCE_FAILOVER_FPS_THRESHOLD,
    minimumDurationMs: PERFORMANCE_FAILOVER_DURATION_MS,
    onTrigger: ({ averageFps, durationMs }) => {
      const roundedDuration = Math.round(durationMs);
      const averaged = averageFps.toFixed(1);
      console.warn(
        `Switching to text fallback after ${roundedDuration}ms below ` +
          `${PERFORMANCE_FAILOVER_FPS_THRESHOLD} FPS (avg ${averaged} FPS).`
      );
    },
    onBeforeFallback: () => {
      disposeImmersiveResources();
    },
  });

  const handleFatalError = (error: unknown) => {
    disposeImmersiveResources();
    onFatalError(error, { renderer });
  };

  const scene = new Scene();
  scene.background = createImmersiveGradientTexture();

  const poiOverrides: PoiInstanceOverrides = {};
  const poiDefinitions = getPoiDefinitions();
  injectPoiStructuredData(poiDefinitions);

  const floorBounds = getFloorBounds(FLOOR_PLAN);
  const floorCenter = new Vector3(
    (floorBounds.minX + floorBounds.maxX) / 2,
    0,
    (floorBounds.minZ + floorBounds.maxZ) / 2
  );

  const initialRoom = FLOOR_PLAN.rooms[0];
  const initialPlayerPosition = new Vector3(
    (initialRoom.bounds.minX + initialRoom.bounds.maxX) / 2,
    PLAYER_RADIUS,
    (initialRoom.bounds.minZ + initialRoom.bounds.maxZ) / 2
  );

  const halfWidth = (floorBounds.maxX - floorBounds.minX) / 2;
  const distanceToNorthEdge = floorBounds.maxZ - initialPlayerPosition.z;
  const distanceToSouthEdge = initialPlayerPosition.z - floorBounds.minZ;
  const largestHalfExtent = Math.max(
    halfWidth,
    distanceToNorthEdge,
    distanceToSouthEdge
  );
  const baseCameraSize = largestHalfExtent + CAMERA_MARGIN;
  let cameraZoom = 1;
  let cameraZoomTarget = 1;

  const aspect = window.innerWidth / window.innerHeight;
  const camera = new OrthographicCamera(
    -baseCameraSize * aspect,
    baseCameraSize * aspect,
    baseCameraSize,
    -baseCameraSize,
    0.1,
    1000
  );
  const audioListener = new AudioListener();
  camera.add(audioListener);
  const cameraBaseOffset = new Vector3(
    baseCameraSize * 1.06,
    baseCameraSize * 1.08,
    baseCameraSize * 1.06
  );

  const cameraCenter = initialPlayerPosition.clone();
  camera.position.copy(cameraCenter).add(cameraBaseOffset);
  camera.lookAt(cameraCenter.x, cameraCenter.y, cameraCenter.z);

  const ambientLight = new AmbientLight(0xf5f7ff, 0.38);
  const hemisphericLight = new HemisphereLight(0x324a6d, 0x131a17, 0.22);
  const directionalLight = new DirectionalLight(0xf1f0ff, 0.64);
  directionalLight.position.set(20, 30, 10);
  directionalLight.target.position.set(floorCenter.x, 0, floorCenter.z);
  scene.add(ambientLight);
  scene.add(hemisphericLight);
  scene.add(directionalLight);
  scene.add(directionalLight.target);

  const backyardRoom = FLOOR_PLAN.rooms.find(
    (room) => room.id === BACKYARD_ROOM_ID
  );
  if (backyardRoom) {
    backyardEnvironment = createBackyardEnvironment(backyardRoom.bounds);
    scene.add(backyardEnvironment.group);
    backyardEnvironment.colliders.forEach((collider) =>
      groundColliders.push(collider)
    );
  }

  const floorMaterial = new MeshStandardMaterial({ color: 0x2a3547 });
  const floorShape = new Shape();
  const [firstX, firstZ] = FLOOR_PLAN.outline[0];
  floorShape.moveTo(firstX, firstZ);
  for (let i = 1; i < FLOOR_PLAN.outline.length; i += 1) {
    const [x, z] = FLOOR_PLAN.outline[i];
    floorShape.lineTo(x, z);
  }
  floorShape.closePath();
  const floorGeometry = new ShapeGeometry(floorShape);
  floorGeometry.rotateX(-Math.PI / 2);
  const floor = new Mesh(floorGeometry, floorMaterial);
  floor.position.y = 0;
  scene.add(floor);

  const wallMaterial = new MeshStandardMaterial({ color: 0x3d4a63 });
  const fenceMaterial = new MeshStandardMaterial({ color: 0x4a5668 });
  const wallGroup = new Group();
  const combinedWallSegments = getCombinedWallSegments(FLOOR_PLAN);

  combinedWallSegments.forEach((segment) => {
    const length =
      segment.orientation === 'horizontal'
        ? Math.abs(segment.end.x - segment.start.x)
        : Math.abs(segment.end.z - segment.start.z);
    if (length <= 1e-4) {
      return;
    }

    const hasExterior = segment.rooms.some(
      (roomInfo) => getRoomCategory(roomInfo.id) === 'exterior'
    );
    const hasInterior = segment.rooms.some(
      (roomInfo) => getRoomCategory(roomInfo.id) !== 'exterior'
    );
    const isMixed = hasExterior && hasInterior;
    const segmentThickness =
      hasExterior && !isMixed ? FENCE_THICKNESS : WALL_THICKNESS;
    const segmentHeight = hasExterior && !isMixed ? FENCE_HEIGHT : WALL_HEIGHT;
    const material = hasExterior && !isMixed ? fenceMaterial : wallMaterial;

    const isInterior = segment.rooms.length > 1;
    const extension = isInterior ? segmentThickness * 0.5 : segmentThickness;
    const width =
      segment.orientation === 'horizontal'
        ? length + extension
        : segmentThickness;
    const depth =
      segment.orientation === 'horizontal'
        ? segmentThickness
        : length + extension;

    const baseX =
      segment.orientation === 'horizontal'
        ? (segment.start.x + segment.end.x) / 2
        : segment.start.x;
    const baseZ =
      segment.orientation === 'horizontal'
        ? segment.start.z
        : (segment.start.z + segment.end.z) / 2;

    let offsetX = 0;
    let offsetZ = 0;
    if (!isInterior) {
      const direction = getOutwardDirectionForWall(segment.rooms[0].wall);
      offsetX = direction.x * (WALL_THICKNESS / 2);
      offsetZ = direction.z * (WALL_THICKNESS / 2);
    }

    const geometry = new BoxGeometry(width, segmentHeight, depth);
    const wall = new Mesh(geometry, material);
    wall.position.set(baseX + offsetX, segmentHeight / 2, baseZ + offsetZ);
    wallGroup.add(wall);

    groundColliders.push({
      minX: wall.position.x - width / 2,
      maxX: wall.position.x + width / 2,
      minZ: wall.position.z - depth / 2,
      maxZ: wall.position.z + depth / 2,
    });
  });

  scene.add(wallGroup);

  const livingRoom = FLOOR_PLAN.rooms.find((room) => room.id === 'livingRoom');
  if (livingRoom) {
    const mediaWall = createLivingRoomMediaWall(livingRoom.bounds);
    scene.add(mediaWall.group);
    mediaWall.colliders.forEach((collider) => staticColliders.push(collider));

    const tvBinding = mediaWall.poiBindings.futuroptimistTv;
    const tvHitArea = tvBinding.screen.clone();
    const tvHitMaterial = new MeshBasicMaterial({
      transparent: true,
      opacity: 0,
      depthWrite: false,
      side: DoubleSide,
      toneMapped: false,
    });
    tvHitArea.material = tvHitMaterial;
    tvHitArea.visible = true;
    tvHitArea.renderOrder = tvBinding.glow.renderOrder + 1;
    mediaWall.group.add(tvHitArea);

    poiOverrides['futuroptimist-living-room-tv'] = {
      mode: 'display',
      hitArea: tvHitArea,
      highlight: {
        mesh: tvBinding.glow,
        material: tvBinding.glowMaterial,
        baseOpacity: tvBinding.glowMaterial.opacity,
        focusOpacity: 0.55,
      },
    };
  }

  const staircase = createStaircase(STAIRCASE_CONFIG);
  scene.add(staircase.group);
  const stairTotalRise = staircase.totalRise;
  const stairCenterX = STAIRCASE_CONFIG.basePosition.x;
  const stairHalfWidth = STAIRCASE_CONFIG.step.width / 2;
  const stairRun = STAIRCASE_CONFIG.step.run;
  const stairBottomZ = STAIRCASE_CONFIG.basePosition.z;
  const stairTopZ = stairBottomZ - stairRun * STAIRCASE_CONFIG.step.count;
  const stairLandingDepth = STAIRCASE_CONFIG.landing.depth;
  const stairLandingMinZ = stairTopZ - stairLandingDepth;
  const upperFloorElevation =
    stairTotalRise + STAIRCASE_CONFIG.landing.thickness;
  const stairTransitionMargin = toWorldUnits(0.6);
  const stairGuardThickness = toWorldUnits(0.22);
  const stairGuardMinZ = stairLandingMinZ;
  const stairGuardMaxZ = stairBottomZ + toWorldUnits(0.6);

  groundColliders.push({
    minX: stairCenterX - stairHalfWidth - stairGuardThickness,
    maxX: stairCenterX - stairHalfWidth,
    minZ: stairGuardMinZ,
    maxZ: stairGuardMaxZ,
  });
  groundColliders.push({
    minX: stairCenterX + stairHalfWidth,
    maxX: stairCenterX + stairHalfWidth + stairGuardThickness,
    minZ: stairGuardMinZ,
    maxZ: stairGuardMaxZ,
  });

  const upperFloorGroup = new Group();
  upperFloorGroup.visible = false;
  scene.add(upperFloorGroup);

  const upperFloorMaterial = new MeshStandardMaterial({
    color: 0x1f273a,
    side: DoubleSide,
  });
  const upperFloorShape = new Shape();
  const [upperFirstX, upperFirstZ] = UPPER_FLOOR_PLAN.outline[0];
  upperFloorShape.moveTo(upperFirstX, upperFirstZ);
  for (let i = 1; i < UPPER_FLOOR_PLAN.outline.length; i += 1) {
    const [x, z] = UPPER_FLOOR_PLAN.outline[i];
    upperFloorShape.lineTo(x, z);
  }
  upperFloorShape.closePath();
  const upperFloorGeometry = new ShapeGeometry(upperFloorShape);
  upperFloorGeometry.rotateX(-Math.PI / 2);
  const upperFloor = new Mesh(upperFloorGeometry, upperFloorMaterial);
  upperFloor.position.y = upperFloorElevation;
  upperFloorGroup.add(upperFloor);

  const upperWallMaterial = new MeshStandardMaterial({ color: 0x46536a });
  const upperWallGroup = new Group();
  upperFloorGroup.add(upperWallGroup);
  const upperWallSegments = getCombinedWallSegments(UPPER_FLOOR_PLAN);

  upperWallSegments.forEach((segment) => {
    const length =
      segment.orientation === 'horizontal'
        ? Math.abs(segment.end.x - segment.start.x)
        : Math.abs(segment.end.z - segment.start.z);
    if (length <= 1e-4) {
      return;
    }

    const hasExterior = segment.rooms.some(
      (roomInfo) => getRoomCategory(roomInfo.id) === 'exterior'
    );
    const hasInterior = segment.rooms.some(
      (roomInfo) => getRoomCategory(roomInfo.id) !== 'exterior'
    );
    const isMixed = hasExterior && hasInterior;
    const segmentThickness =
      hasExterior && !isMixed ? FENCE_THICKNESS : WALL_THICKNESS;
    const segmentHeight = hasExterior && !isMixed ? FENCE_HEIGHT : WALL_HEIGHT;
    const isInterior = segment.rooms.length > 1;
    const extension = isInterior ? segmentThickness * 0.5 : segmentThickness;
    const width =
      segment.orientation === 'horizontal'
        ? length + extension
        : segmentThickness;
    const depth =
      segment.orientation === 'horizontal'
        ? segmentThickness
        : length + extension;

    const baseX =
      segment.orientation === 'horizontal'
        ? (segment.start.x + segment.end.x) / 2
        : segment.start.x;
    const baseZ =
      segment.orientation === 'horizontal'
        ? segment.start.z
        : (segment.start.z + segment.end.z) / 2;

    let offsetX = 0;
    let offsetZ = 0;
    if (!isInterior) {
      const direction = getOutwardDirectionForWall(segment.rooms[0].wall);
      offsetX = direction.x * (WALL_THICKNESS / 2);
      offsetZ = direction.z * (WALL_THICKNESS / 2);
    }

    const geometry = new BoxGeometry(width, segmentHeight, depth);
    const wall = new Mesh(geometry, upperWallMaterial);
    wall.position.set(
      baseX + offsetX,
      upperFloorElevation + segmentHeight / 2,
      baseZ + offsetZ
    );
    upperWallGroup.add(wall);

    upperFloorColliders.push({
      minX: wall.position.x - width / 2,
      maxX: wall.position.x + width / 2,
      minZ: wall.position.z - depth / 2,
      maxZ: wall.position.z + depth / 2,
    });
  });

  const floorPlansById: Record<FloorId, FloorPlanDefinition> = {
    ground: FLOOR_PLAN,
    upper: UPPER_FLOOR_PLAN,
  };

  const floorColliders: Record<FloorId, RectCollider[]> = {
    ground: groundColliders,
    upper: upperFloorColliders,
  };

  if (LIGHTING_OPTIONS.enableLedStrips) {
    const ledHeight = WALL_HEIGHT - CEILING_COVE_OFFSET;
    const ledBaseColor = new Color(0x101623);
    const ledGroup = new Group();
    const ledFillLights = new Group();
    ledStripGroup = ledGroup;
    ledFillLightGroup = ledFillLights;
    const roomLedGroups = new Map<string, Group>();
    const roomLedMaterials = new Map<string, MeshStandardMaterial>();

    FLOOR_PLAN.rooms.forEach((room) => {
      if (getRoomCategory(room.id) === 'exterior') {
        return;
      }
      const emissiveColor = new Color(room.ledColor);
      const material = new MeshStandardMaterial({
        color: ledBaseColor,
        emissive: emissiveColor,
        emissiveIntensity: LIGHTING_OPTIONS.ledEmissiveIntensity,
        roughness: 0.35,
        metalness: 0.15,
      });
      roomLedMaterials.set(room.id, material);

      const group = new Group();
      group.name = `${room.name} LED`; // helpful for debugging
      roomLedGroups.set(room.id, group);
      ledGroup.add(group);

      const inset = 1.1;
      const light = new PointLight(
        emissiveColor,
        LIGHTING_OPTIONS.ledLightIntensity,
        Math.max(
          room.bounds.maxX - room.bounds.minX,
          room.bounds.maxZ - room.bounds.minZ
        ) * 1.1,
        2
      );
      light.position.set(
        (room.bounds.minX + room.bounds.maxX) / 2,
        ledHeight - 0.1,
        (room.bounds.minZ + room.bounds.maxZ) / 2
      );
      light.castShadow = false;
      ledFillLights.add(light);

      const cornerOffsets = [
        new Vector3(
          room.bounds.minX + inset,
          ledHeight - 0.1,
          room.bounds.minZ + inset
        ),
        new Vector3(
          room.bounds.maxX - inset,
          ledHeight - 0.1,
          room.bounds.minZ + inset
        ),
        new Vector3(
          room.bounds.minX + inset,
          ledHeight - 0.1,
          room.bounds.maxZ - inset
        ),
        new Vector3(
          room.bounds.maxX - inset,
          ledHeight - 0.1,
          room.bounds.maxZ - inset
        ),
      ];

      cornerOffsets.forEach((offset) => {
        const cornerLight = new PointLight(
          emissiveColor,
          LIGHTING_OPTIONS.ledLightIntensity * 0.35,
          Math.max(
            room.bounds.maxX - room.bounds.minX,
            room.bounds.maxZ - room.bounds.minZ
          ) * 0.9,
          2
        );
        cornerLight.position.copy(offset);
        cornerLight.castShadow = false;
        ledFillLights.add(cornerLight);
      });
    });

    combinedWallSegments.forEach((segment) => {
      const segmentLength =
        segment.orientation === 'horizontal'
          ? Math.abs(segment.end.x - segment.start.x)
          : Math.abs(segment.end.z - segment.start.z);
      const effectiveLength = segmentLength - LED_STRIP_EDGE_BUFFER * 2;
      if (effectiveLength <= LED_STRIP_DEPTH * 0.5) {
        return;
      }

      const width =
        segment.orientation === 'horizontal'
          ? effectiveLength
          : LED_STRIP_DEPTH;
      const depth =
        segment.orientation === 'horizontal'
          ? LED_STRIP_DEPTH
          : effectiveLength;
      const baseX =
        segment.orientation === 'horizontal'
          ? (segment.start.x + segment.end.x) / 2
          : segment.start.x;
      const baseZ =
        segment.orientation === 'horizontal'
          ? segment.start.z
          : (segment.start.z + segment.end.z) / 2;

      segment.rooms.forEach((roomInfo) => {
        if (getRoomCategory(roomInfo.id) === 'exterior') {
          return;
        }
        const material = roomLedMaterials.get(roomInfo.id);
        const group = roomLedGroups.get(roomInfo.id);
        if (!material || !group) {
          return;
        }
        const direction = getOutwardDirectionForWall(roomInfo.wall);
        const inwardOffset =
          segment.rooms.length > 1
            ? WALL_THICKNESS / 2 + LED_STRIP_DEPTH / 2
            : LED_STRIP_DEPTH / 2;
        const offsetX = -direction.x * inwardOffset;
        const offsetZ = -direction.z * inwardOffset;

        const geometry = new BoxGeometry(width, LED_STRIP_THICKNESS, depth);
        const strip = new Mesh(geometry, material);
        strip.position.set(baseX + offsetX, ledHeight, baseZ + offsetZ);
        strip.renderOrder = 1;
        group.add(strip);
      });
    });

    scene.add(ledGroup);
    scene.add(ledFillLights);
  }

  const builtPoiInstances = createPoiInstances(poiDefinitions, poiOverrides);
  builtPoiInstances.forEach((poi) => {
    if (!poi.group.parent) {
      scene.add(poi.group);
    }
    if (poi.collider) {
      staticColliders.push(poi.collider);
    }
    poiInstances.push(poi);
  });

  const poiAnalytics = createWindowPoiAnalytics();
  const poiTooltipOverlay = new PoiTooltipOverlay({ container });
  const poiVisitedState = new PoiVisitedState();

  const handleVisitedUpdate = (visited: ReadonlySet<string>) => {
    for (const poi of poiInstances) {
      const isVisited = visited.has(poi.definition.id);
      if (poi.visited !== isVisited) {
        poi.visited = isVisited;
      }
    }
    poiTooltipOverlay.setVisitedPoiIds(visited);
  };

  const removeVisitedSubscription =
    poiVisitedState.subscribe(handleVisitedUpdate);

  const flywheelPoi = poiInstances.find(
    (poi) => poi.definition.id === 'flywheel-studio-flywheel'
  );
  const jobbotPoi = poiInstances.find(
    (poi) => poi.definition.id === 'jobbot-studio-terminal'
  );
  const studioRoom = FLOOR_PLAN.rooms.find((room) => room.id === 'studio');
  if (studioRoom) {
    const centerX =
      flywheelPoi?.group.position.x ??
      (studioRoom.bounds.minX + studioRoom.bounds.maxX) / 2;
    const centerZ =
      flywheelPoi?.group.position.z ??
      (studioRoom.bounds.minZ + studioRoom.bounds.maxZ) / 2;
    const showpiece = createFlywheelShowpiece({
      centerX,
      centerZ,
      roomBounds: studioRoom.bounds,
      orientationRadians: flywheelPoi?.group.rotation.y ?? 0,
    });
    scene.add(showpiece.group);
    showpiece.colliders.forEach((collider) => groundColliders.push(collider));
    flywheelShowpiece = showpiece;

    const terminalOrientation = jobbotPoi?.group.rotation.y ?? -Math.PI / 2;
    const terminalX = MathUtils.clamp(
      jobbotPoi?.group.position.x ?? 11.4,
      studioRoom.bounds.minX + 1.2,
      studioRoom.bounds.maxX - 0.8
    );
    const terminalZ = MathUtils.clamp(
      jobbotPoi?.group.position.z ?? -0.6,
      studioRoom.bounds.minZ + 1.2,
      studioRoom.bounds.maxZ - 1.1
    );
    const terminal = createJobbotTerminal({
      position: { x: terminalX, y: 0, z: terminalZ },
      orientationRadians: terminalOrientation,
    });
    scene.add(terminal.group);
    terminal.colliders.forEach((collider) => groundColliders.push(collider));
    jobbotTerminal = terminal;
  }

  const poiInteractionManager = new PoiInteractionManager(
    renderer.domElement,
    camera,
    poiInstances,
    poiAnalytics
  );
  const removeHoverListener = poiInteractionManager.addHoverListener((poi) => {
    poiTooltipOverlay.setHovered(poi);
  });
  const removeSelectionStateListener =
    poiInteractionManager.addSelectionStateListener((poi) => {
      poiTooltipOverlay.setSelected(poi);
    });
  const removeSelectionListener = poiInteractionManager.addSelectionListener(
    (poi) => {
      poiVisitedState.markVisited(poi.id);
    }
  );
  poiInteractionManager.start();
  beforeUnloadHandler = () => {
    disposeImmersiveResources();
  };
  window.addEventListener('beforeunload', beforeUnloadHandler);

  const playerMaterial = new MeshStandardMaterial({ color: 0xffc857 });
  const playerGeometry = new SphereGeometry(PLAYER_RADIUS, 32, 32);
  const player = new Mesh(playerGeometry, playerMaterial);
  player.position.copy(initialPlayerPosition);
  scene.add(player);

  const controlOverlay = document.getElementById('control-overlay');
  const interactControl = controlOverlay?.querySelector<HTMLElement>(
    '[data-control="interact"]'
  );
  const interactDescription = controlOverlay?.querySelector<HTMLElement>(
    '[data-control="interact-description"]'
  );
  const helpButton = controlOverlay?.querySelector<HTMLButtonElement>(
    '[data-control="help"]'
  );
  const helpModal = createHelpModal({ container: document.body });
  let helpButtonClickHandler: (() => void) | null = null;
  if (helpButton) {
    helpButtonClickHandler = () => helpModal.open();
    helpButton.addEventListener('click', helpButtonClickHandler);
  }
  let interactablePoi: PoiInstance | null = null;

  const controls = new KeyboardControls();
  const joystick = new VirtualJoystick(renderer.domElement);
  const clock = new Clock();
  const targetVelocity = new Vector3();
  const velocity = new Vector3();
  const moveDirection = new Vector3();
  const cameraPan = new Vector3();
  const cameraPanTarget = new Vector3();
  const poiLabelLookTarget = new Vector3();
  const poiPlayerOffset = new Vector2();
  let cameraPanLimitX = 0;
  let cameraPanLimitZ = 0;
  let interactKeyWasPressed = false;
  const pinchPointers = new Map<number, { x: number; y: number }>();
  let pinchStartDistance: number | null = null;
  let pinchStartZoomTarget = cameraZoomTarget;
  const mouseCameraInput = new Vector2();
  const mouseCameraStart = new Vector2();
  let mouseCameraPointerId: number | null = null;

  let activeFloorId: FloorId = 'ground';
  let helpKeyWasPressed = false;

  const isWithinStairWidth = (x: number, margin = 0) =>
    Math.abs(x - stairCenterX) <= stairHalfWidth + margin;

  const computeRampHeight = (x: number, z: number): number => {
    if (!isWithinStairWidth(x, stairTransitionMargin)) {
      return 0;
    }
    const denominator = stairBottomZ - stairTopZ;
    if (Math.abs(denominator) <= 1e-6) {
      return 0;
    }
    const progress = (stairBottomZ - z) / denominator;
    if (!Number.isFinite(progress)) {
      return 0;
    }
    const clamped = MathUtils.clamp(progress, 0, 1);
    return clamped * stairTotalRise;
  };

  const predictFloorId = (x: number, z: number, current: FloorId): FloorId => {
    const rampHeight = computeRampHeight(x, z);
    if (current === 'upper') {
      const nearBottom =
        isWithinStairWidth(x, stairTransitionMargin) &&
        rampHeight <= STAIRCASE_CONFIG.step.rise * 0.5 &&
        z >= stairBottomZ - stairRun * 0.5;
      if (nearBottom) {
        return 'ground';
      }
      return 'upper';
    }

    const nearLanding =
      isWithinStairWidth(x, stairTransitionMargin) &&
      (z <= stairTopZ + stairTransitionMargin ||
        rampHeight >= stairTotalRise - STAIRCASE_CONFIG.step.rise * 0.25);
    if (nearLanding) {
      return 'upper';
    }

    return 'ground';
  };

  const canOccupyPosition = (
    x: number,
    z: number,
    floorId: FloorId
  ): boolean => {
    const inside = isInsideAnyRoom(floorPlansById[floorId], x, z);
    if (!inside) {
      return false;
    }

    if (collidesWithColliders(x, z, PLAYER_RADIUS, floorColliders[floorId])) {
      return false;
    }

    if (
      floorId === 'ground' &&
      collidesWithColliders(x, z, PLAYER_RADIUS, staticColliders)
    ) {
      return false;
    }

    return true;
  };

  const setActiveFloorId = (next: FloorId) => {
    if (activeFloorId === next) {
      return;
    }
    activeFloorId = next;
    upperFloorGroup.visible = next === 'upper';
  };

  const updatePlayerVerticalPosition = () => {
    const rampHeight = computeRampHeight(player.position.x, player.position.z);
    const baseHeight =
      activeFloorId === 'upper'
        ? upperFloorElevation
        : Math.min(rampHeight, upperFloorElevation);
    player.position.y = PLAYER_RADIUS + baseHeight;
  };

  updatePlayerVerticalPosition();

  const setCameraZoomTarget = (next: number) => {
    cameraZoomTarget = MathUtils.clamp(next, MIN_CAMERA_ZOOM, MAX_CAMERA_ZOOM);
  };

  const updateCameraPanLimits = (aspect: number) => {
    const effectiveHalfWidth = (baseCameraSize * aspect) / cameraZoom;
    const effectiveHalfHeight = baseCameraSize / cameraZoom;
    cameraPanLimitX = Math.max(0, effectiveHalfWidth - PLAYER_RADIUS);
    cameraPanLimitZ = Math.max(0, effectiveHalfHeight - PLAYER_RADIUS);
    cameraPanTarget.x = MathUtils.clamp(
      cameraPanTarget.x,
      -cameraPanLimitX,
      cameraPanLimitX
    );
    cameraPanTarget.z = MathUtils.clamp(
      cameraPanTarget.z,
      -cameraPanLimitZ,
      cameraPanLimitZ
    );
    cameraPan.x = MathUtils.clamp(
      cameraPan.x,
      -cameraPanLimitX,
      cameraPanLimitX
    );
    cameraPan.z = MathUtils.clamp(
      cameraPan.z,
      -cameraPanLimitZ,
      cameraPanLimitZ
    );
  };

  const updateCameraProjection = (aspect: number) => {
    camera.left = -baseCameraSize * aspect;
    camera.right = baseCameraSize * aspect;
    camera.top = baseCameraSize;
    camera.bottom = -baseCameraSize;
    camera.zoom = cameraZoom;
    camera.updateProjectionMatrix();
    updateCameraPanLimits(aspect);
  };

  const getPinchDistance = () => {
    const points = Array.from(pinchPointers.values());
    if (points.length < 2) {
      return 0;
    }
    const [a, b] = points;
    return Math.hypot(a.x - b.x, a.y - b.y);
  };

  updateCameraProjection(aspect);

  const handleWheelZoom = (event: WheelEvent) => {
    event.preventDefault();
    setCameraZoomTarget(
      cameraZoomTarget - event.deltaY * CAMERA_ZOOM_WHEEL_SENSITIVITY
    );
  };

  const handlePointerDownForZoom = (event: PointerEvent) => {
    if (event.pointerType !== 'touch') {
      return;
    }
    if (pinchPointers.size >= 2 && !pinchPointers.has(event.pointerId)) {
      return;
    }
    pinchPointers.set(event.pointerId, {
      x: event.clientX,
      y: event.clientY,
    });
    if (pinchPointers.size === 2) {
      pinchStartDistance = getPinchDistance();
      pinchStartZoomTarget = cameraZoomTarget;
    }
  };

  const handlePointerMoveForZoom = (event: PointerEvent) => {
    if (event.pointerType !== 'touch') {
      return;
    }
    if (!pinchPointers.has(event.pointerId)) {
      return;
    }
    pinchPointers.set(event.pointerId, {
      x: event.clientX,
      y: event.clientY,
    });
    if (pinchPointers.size < 2) {
      return;
    }
    const distance = getPinchDistance();
    if (!isFinite(distance) || distance <= 0) {
      return;
    }
    if (pinchStartDistance === null || pinchStartDistance <= 0) {
      pinchStartDistance = distance;
      pinchStartZoomTarget = cameraZoomTarget;
      return;
    }
    const scale = distance / pinchStartDistance;
    if (!isFinite(scale) || scale <= 0) {
      return;
    }
    setCameraZoomTarget(pinchStartZoomTarget * scale);
  };

  const handlePointerEndForZoom = (event: PointerEvent) => {
    if (event.pointerType !== 'touch') {
      return;
    }
    if (!pinchPointers.has(event.pointerId)) {
      return;
    }
    pinchPointers.delete(event.pointerId);
    if (pinchPointers.size < 2) {
      pinchStartDistance = null;
      pinchStartZoomTarget = cameraZoomTarget;
      return;
    }
    pinchStartDistance = getPinchDistance();
    pinchStartZoomTarget = cameraZoomTarget;
  };

  const updateMouseCameraInput = (clientX: number, clientY: number) => {
    const halfWidth = window.innerWidth / 2;
    const halfHeight = window.innerHeight / 2;
    const dx = clientX - mouseCameraStart.x;
    const dy = clientY - mouseCameraStart.y;
    mouseCameraInput.set(
      halfWidth <= 0 ? 0 : MathUtils.clamp(dx / halfWidth, -1, 1),
      halfHeight <= 0 ? 0 : MathUtils.clamp(dy / halfHeight, -1, 1)
    );
  };

  let mouseCameraDragging = false;

  const handlePointerDownForCameraPan = (event: PointerEvent) => {
    if (event.pointerType !== 'mouse' || event.button !== 0) {
      return;
    }
    renderer.domElement.setPointerCapture?.(event.pointerId);
    mouseCameraPointerId = event.pointerId;
    mouseCameraStart.set(event.clientX, event.clientY);
    mouseCameraInput.set(0, 0);
    mouseCameraDragging = false;
  };

  const handlePointerMoveForCameraPan = (event: PointerEvent) => {
    if (
      event.pointerType !== 'mouse' ||
      event.pointerId !== mouseCameraPointerId
    ) {
      return;
    }
    if (!mouseCameraDragging) {
      const deltaX = event.clientX - mouseCameraStart.x;
      const deltaY = event.clientY - mouseCameraStart.y;
      if (deltaX === 0 && deltaY === 0) {
        return;
      }
      mouseCameraDragging = true;
    }
    event.preventDefault();
    updateMouseCameraInput(event.clientX, event.clientY);
  };

  const handlePointerUpForCameraPan = (event: PointerEvent) => {
    if (
      event.pointerType !== 'mouse' ||
      event.pointerId !== mouseCameraPointerId
    ) {
      return;
    }
    renderer.domElement.releasePointerCapture?.(event.pointerId);
    mouseCameraPointerId = null;
    mouseCameraInput.set(0, 0);
    mouseCameraDragging = false;
  };

  renderer.domElement.addEventListener('wheel', handleWheelZoom, {
    passive: false,
  });
  renderer.domElement.addEventListener('pointerdown', handlePointerDownForZoom);
  renderer.domElement.addEventListener(
    'pointerdown',
    handlePointerDownForCameraPan
  );
  window.addEventListener('pointermove', handlePointerMoveForZoom);
  window.addEventListener('pointerup', handlePointerEndForZoom);
  window.addEventListener('pointercancel', handlePointerEndForZoom);
  window.addEventListener('pointermove', handlePointerMoveForCameraPan);
  window.addEventListener('pointerup', handlePointerUpForCameraPan);
  window.addEventListener('pointercancel', handlePointerUpForCameraPan);

  if (!ambientAudioController) {
    const audioBeds: AmbientAudioBedDefinition[] = [];
    const audioContext: AudioContext = audioListener.context;

    const createLoopingSource = (
      id: string,
      bufferFactory: (context: AudioContext) => AudioBuffer
    ): AmbientAudioSource => {
      const audio = new Audio(audioListener);
      audio.setLoop(true);
      audio.setVolume(0);
      const buffer = bufferFactory(audioContext);
      audio.setBuffer(buffer);
      return {
        id,
        get isPlaying() {
          return audio.isPlaying;
        },
        play: () => {
          if (!audio.isPlaying) {
            audio.play();
          }
        },
        stop: () => {
          if (audio.isPlaying) {
            audio.stop();
          }
        },
        setVolume: (volume: number) => {
          audio.setVolume(volume);
        },
      };
    };

    const homeHalfExtent = Math.max(
      (floorBounds.maxX - floorBounds.minX) / 2,
      (floorBounds.maxZ - floorBounds.minZ) / 2
    );
    audioBeds.push({
      id: 'interior-hum',
      center: {
        x: (floorBounds.minX + floorBounds.maxX) / 2,
        z: (floorBounds.minZ + floorBounds.maxZ) / 2,
      },
      innerRadius: homeHalfExtent * 0.55,
      outerRadius: homeHalfExtent * 1.2,
      baseVolume: 0.32,
      source: createLoopingSource('interior-hum', (context) =>
        createDistantHumBuffer(context)
      ),
    });

    if (backyardRoom) {
      const bounds = backyardRoom.bounds;
      const backyardHalfExtent = Math.max(
        (bounds.maxX - bounds.minX) / 2,
        (bounds.maxZ - bounds.minZ) / 2
      );
      audioBeds.push({
        id: 'backyard-crickets',
        center: {
          x: (bounds.minX + bounds.maxX) / 2,
          z: (bounds.minZ + bounds.maxZ) / 2,
        },
        innerRadius: backyardHalfExtent * 0.6,
        outerRadius: backyardHalfExtent + toWorldUnits(6),
        baseVolume: 0.65,
        source: createLoopingSource('backyard-crickets', (context) =>
          createCricketChorusBuffer(context)
        ),
      });

      if (backyardEnvironment) {
        backyardEnvironment.ambientAudioBeds.forEach((bed) => {
          if (bed.id !== 'backyard-greenhouse-chimes') {
            return;
          }
          audioBeds.push({
            ...bed,
            source: createLoopingSource(bed.id, (context) =>
              createLanternChimeBuffer(context)
            ),
          });
        });
      }
    }

    ambientAudioController = new AmbientAudioController(audioBeds, {
      smoothing: 3.2,
      onEnable: async () => {
        if (audioContext.state === 'suspended') {
          await audioContext.resume();
        }
      },
    });

    audioHudHandle = createAudioHudControl({
      container,
      getEnabled: () => ambientAudioController?.isEnabled() ?? false,
      setEnabled: async (enabled) => {
        if (!ambientAudioController) {
          return;
        }
        if (enabled) {
          try {
            await ambientAudioController.enable();
          } catch (error) {
            console.warn('Ambient audio failed to start', error);
          }
        } else {
          ambientAudioController.disable();
        }
      },
      getVolume: () => ambientAudioController?.getMasterVolume() ?? 1,
      setVolume: (volume) => {
        ambientAudioController?.setMasterVolume(volume);
      },
    });

    manualModeToggle = createManualModeToggle({
      container,
      label: 'Text mode · Press T',
      description: 'Switch to the text-only portfolio',
      keyHint: 'T',
      getIsFallbackActive: () => performanceFailover.hasTriggered(),
      onToggle: () => {
        if (!performanceFailover.hasTriggered()) {
          performanceFailover.triggerFallback('manual');
        }
      },
    });
  }

  let composer: EffectComposer | null = null;
  let bloomPass: UnrealBloomPass | null = null;

  if (LIGHTING_OPTIONS.enableBloom) {
    composer = new EffectComposer(renderer);
    composer.addPass(new RenderPass(scene, camera));
    bloomPass = new UnrealBloomPass(
      new Vector2(window.innerWidth, window.innerHeight),
      LIGHTING_OPTIONS.bloomStrength,
      LIGHTING_OPTIONS.bloomRadius,
      LIGHTING_OPTIONS.bloomThreshold
    );
    composer.addPass(bloomPass);
  }

  const lightingDebugController = createLightingDebugController({
    renderer,
    ambientLight,
    hemisphericLight,
    directionalLight,
    bloomPass,
    ledGroup: ledStripGroup,
    ledFillLights: ledFillLightGroup,
    debug: {
      exposure: 0.92,
      ambientIntensity: 0.55,
      hemisphericIntensity: 0.38,
      directionalIntensity: 0.35,
      ledVisible: false,
      bloomEnabled: false,
    },
  });

  lightingDebugController.setMode('cinematic');

  const lightingDebugIndicator = document.createElement('div');
  lightingDebugIndicator.className = 'lighting-debug-indicator';
  container.appendChild(lightingDebugIndicator);

  const updateLightingIndicator = (mode: LightingMode) => {
    const label = mode === 'cinematic' ? 'Cinematic' : 'Debug (flat)';
    lightingDebugIndicator.textContent = `Lighting: ${label} · Shift+L to toggle`;
    lightingDebugIndicator.setAttribute('data-mode', mode);
  };

  updateLightingIndicator(lightingDebugController.getMode());

  window.addEventListener('keydown', (event) => {
    if ((event.key === 'l' || event.key === 'L') && event.shiftKey) {
      event.preventDefault();
      const nextMode = lightingDebugController.toggle();
      updateLightingIndicator(nextMode);
    }
  });

  function onResize() {
    const nextAspect = window.innerWidth / window.innerHeight;
    updateCameraProjection(nextAspect);

    renderer.setSize(window.innerWidth, window.innerHeight);
    renderer.setPixelRatio(Math.min(window.devicePixelRatio, 2));

    if (composer && bloomPass) {
      composer.setSize(window.innerWidth, window.innerHeight);
      bloomPass.setSize(window.innerWidth, window.innerHeight);
    }
  }

  window.addEventListener('resize', onResize);
  onResize();

  function updateMovement(delta: number) {
    const rightInput =
      Number(controls.isPressed('d') || controls.isPressed('ArrowRight')) -
      Number(controls.isPressed('a') || controls.isPressed('ArrowLeft'));
    const forwardInput =
      Number(controls.isPressed('w') || controls.isPressed('ArrowUp')) -
      Number(controls.isPressed('s') || controls.isPressed('ArrowDown'));

    const joystickMovement = joystick.getMovement();
    const combinedRight = rightInput + joystickMovement.x;
    const combinedForward = forwardInput - joystickMovement.y;

    getCameraRelativeMovementVector(
      camera,
      combinedRight,
      combinedForward,
      moveDirection
    );

    const lengthSq = moveDirection.lengthSq();
    if (lengthSq > 1) {
      moveDirection.multiplyScalar(1 / Math.sqrt(lengthSq));
    }

    targetVelocity.copy(moveDirection).multiplyScalar(PLAYER_SPEED);

    velocity.set(
      MathUtils.damp(velocity.x, targetVelocity.x, MOVEMENT_SMOOTHING, delta),
      0,
      MathUtils.damp(velocity.z, targetVelocity.z, MOVEMENT_SMOOTHING, delta)
    );

    const stepX = velocity.x * delta;
    const stepZ = velocity.z * delta;

    if (stepX !== 0) {
      const candidateX = player.position.x + stepX;
      const predictedFloor = predictFloorId(
        candidateX,
        player.position.z,
        activeFloorId
      );
      if (canOccupyPosition(candidateX, player.position.z, predictedFloor)) {
        player.position.x = candidateX;
        setActiveFloorId(predictedFloor);
      } else {
        targetVelocity.x = 0;
        velocity.x = 0;
      }
    }

    if (stepZ !== 0) {
      const candidateZ = player.position.z + stepZ;
      const predictedFloor = predictFloorId(
        player.position.x,
        candidateZ,
        activeFloorId
      );
      if (canOccupyPosition(player.position.x, candidateZ, predictedFloor)) {
        player.position.z = candidateZ;
        setActiveFloorId(predictedFloor);
      } else {
        targetVelocity.z = 0;
        velocity.z = 0;
      }
    }

    updatePlayerVerticalPosition();
  }

  function updateCamera(delta: number) {
    const previousZoom = cameraZoom;
    cameraZoom = MathUtils.damp(
      cameraZoom,
      cameraZoomTarget,
      CAMERA_ZOOM_SMOOTHING,
      delta
    );
    cameraZoom = MathUtils.clamp(cameraZoom, MIN_CAMERA_ZOOM, MAX_CAMERA_ZOOM);
    if (!Number.isFinite(cameraZoom)) {
      cameraZoom = previousZoom;
    }
    if (Math.abs(cameraZoom - previousZoom) > 1e-4) {
      updateCameraProjection(window.innerWidth / window.innerHeight);
    }

    const cameraInput =
      mouseCameraPointerId !== null ? mouseCameraInput : joystick.getCamera();
    cameraPanTarget.set(
      cameraInput.x * cameraPanLimitX,
      0,
      cameraInput.y * cameraPanLimitZ
    );

    cameraPan.x = MathUtils.damp(
      cameraPan.x,
      cameraPanTarget.x,
      CAMERA_PAN_SMOOTHING,
      delta
    );
    cameraPan.z = MathUtils.damp(
      cameraPan.z,
      cameraPanTarget.z,
      CAMERA_PAN_SMOOTHING,
      delta
    );

    cameraPan.x = MathUtils.clamp(
      cameraPan.x,
      -cameraPanLimitX,
      cameraPanLimitX
    );
    cameraPan.z = MathUtils.clamp(
      cameraPan.z,
      -cameraPanLimitZ,
      cameraPanLimitZ
    );

    cameraCenter.set(
      player.position.x + cameraPan.x,
      player.position.y,
      player.position.z + cameraPan.z
    );

    camera.position.set(
      cameraCenter.x + cameraBaseOffset.x,
      cameraCenter.y + cameraBaseOffset.y,
      cameraCenter.z + cameraBaseOffset.z
    );
    camera.lookAt(cameraCenter.x, cameraCenter.y, cameraCenter.z);
  }

  const POI_ACTIVATION_RESPONSE = 5.5;

  function updatePois(elapsedTime: number, delta: number) {
    const smoothing =
      delta > 0 ? 1 - Math.exp(-delta * POI_ACTIVATION_RESPONSE) : 1;
    let closestPoi: PoiInstance | null = null;
    let highestActivation = 0;
    for (const poi of poiInstances) {
      const floatOffset = Math.sin(
        elapsedTime * poi.floatSpeed + poi.floatPhase
      );
      const scaledOffset = floatOffset * poi.floatAmplitude;

      if (poi.orb && poi.orbBaseHeight !== undefined) {
        poi.orb.position.y = poi.orbBaseHeight + scaledOffset;
      }

      if (poi.label && poi.labelBaseHeight !== undefined) {
        poi.label.position.y = poi.labelBaseHeight + scaledOffset * 0.4;
        poi.label.getWorldPosition(poi.labelWorldPosition);
        poiLabelLookTarget.set(
          camera.position.x,
          poi.labelWorldPosition.y,
          camera.position.z
        );
        poi.label.lookAt(poiLabelLookTarget);
      }

      poiPlayerOffset.set(
        player.position.x - poi.group.position.x,
        player.position.z - poi.group.position.z
      );
      const planarDistance = poiPlayerOffset.length();
      const maxRadius = poi.definition.interactionRadius;
      const targetActivation = MathUtils.clamp(
        1 - planarDistance / maxRadius,
        0,
        1
      );
      const visitedTarget = poi.visited ? 1 : 0;
      poi.activation = MathUtils.lerp(
        poi.activation,
        targetActivation,
        smoothing
      );
      poi.visitedStrength = MathUtils.lerp(
        poi.visitedStrength,
        visitedTarget,
        smoothing
      );
      poi.focus = MathUtils.lerp(poi.focus, poi.focusTarget, smoothing);
      const emphasis = Math.max(poi.activation, poi.focus);
      const visitedEmphasis = poi.visitedStrength;

      if (poi.activation > highestActivation) {
        highestActivation = poi.activation;
        closestPoi = poi;
      }

      if (poi.label && poi.labelMaterial) {
        const baseOpacity = MathUtils.lerp(0.32, 0.52, visitedEmphasis);
        const labelOpacity = MathUtils.lerp(baseOpacity, 1, emphasis);
        poi.labelMaterial.opacity = labelOpacity;
        poi.label.visible = labelOpacity > 0.05;
      }

      if (poi.displayHighlight) {
        const {
          mesh,
          material,
          baseOpacity,
          focusOpacity,
          baseScale,
          focusScale,
        } = poi.displayHighlight;
        const visitedOpacityBoost = MathUtils.lerp(0, 0.25, visitedEmphasis);
        const nextOpacity = MathUtils.lerp(baseOpacity, focusOpacity, emphasis);
        const combinedOpacity = Math.min(nextOpacity + visitedOpacityBoost, 1);
        material.opacity = combinedOpacity;
        mesh.visible = combinedOpacity > 0.02;
        if (baseScale !== undefined && focusScale !== undefined && mesh.scale) {
          const nextScale = MathUtils.lerp(baseScale, focusScale, emphasis);
          mesh.scale.setScalar(nextScale);
        }
      }

      if (poi.visitedHighlight) {
        const visitedOpacity = MathUtils.lerp(0, 0.55, visitedEmphasis);
        poi.visitedHighlight.material.opacity = visitedOpacity;
        poi.visitedHighlight.mesh.visible = visitedOpacity > 0.02;
        const visitedScale = 1 + visitedEmphasis * 0.12;
        poi.visitedHighlight.mesh.scale.setScalar(visitedScale);
      }

      if (!poi.displayHighlight) {
        if (
          poi.orbMaterial &&
          poi.orbEmissiveBase &&
          poi.orbEmissiveHighlight
        ) {
          const baseIntensity = MathUtils.lerp(0.85, 1.05, visitedEmphasis);
          const orbEmissive = MathUtils.lerp(baseIntensity, 1.7, emphasis);
          poi.orbMaterial.emissiveIntensity = orbEmissive;
          poi.orbMaterial.emissive.lerpColors(
            poi.orbEmissiveBase,
            poi.orbEmissiveHighlight,
            poi.focus
          );
        }

        if (poi.accentMaterial && poi.accentBaseColor && poi.accentFocusColor) {
          const baseAccent = MathUtils.lerp(0.65, 0.82, visitedEmphasis);
          const accentEmissive = MathUtils.lerp(baseAccent, 1.05, emphasis);
          poi.accentMaterial.emissiveIntensity = accentEmissive;
          poi.accentMaterial.color.lerpColors(
            poi.accentBaseColor,
            poi.accentFocusColor,
            poi.focus
          );
        }

        if (
          poi.halo &&
          poi.haloMaterial &&
          poi.haloBaseColor &&
          poi.haloFocusColor
        ) {
          const haloPulse =
            1 + Math.sin(elapsedTime * 1.8 + poi.pulseOffset) * 0.08;
          const baseHaloScale = MathUtils.lerp(1, 1.05, visitedEmphasis);
          const haloScale =
            MathUtils.lerp(baseHaloScale, 1.18, emphasis) * haloPulse;
          poi.halo.scale.setScalar(haloScale);
          const baseHaloOpacity = MathUtils.lerp(0.18, 0.32, visitedEmphasis);
          const haloOpacity = MathUtils.lerp(baseHaloOpacity, 0.62, emphasis);
          poi.haloMaterial.opacity = haloOpacity;
          poi.halo.visible = haloOpacity > 0.04;
          poi.haloMaterial.color.lerpColors(
            poi.haloBaseColor,
            poi.haloFocusColor,
            poi.focus
          );
        }
      }
    }
    if (closestPoi && highestActivation >= 0.6) {
      setInteractablePoi(closestPoi);
    } else {
      setInteractablePoi(null);
    }
  }

  function setInteractablePoi(poi: PoiInstance | null) {
    if (interactablePoi === poi) {
      return;
    }
    interactablePoi = poi;
    if (!interactControl || !interactDescription) {
      return;
    }
    if (poi) {
      interactControl.hidden = false;
      interactDescription.textContent = `Interact with ${poi.definition.title}`;
    } else {
      interactControl.hidden = true;
      interactDescription.textContent = 'Interact';
    }
  }

  function handleInteractionInput() {
    const pressed = controls.isPressed('f');
    if (pressed && !interactKeyWasPressed && interactablePoi) {
      poiInteractionManager.selectPoiById(interactablePoi.definition.id);
    }
    interactKeyWasPressed = pressed;
  }

  function handleHelpInput() {
    const pressed = controls.isPressed('h') || controls.isPressed('?');
    if (immersiveDisposed) {
      helpKeyWasPressed = pressed;
      return;
    }
    if (pressed && !helpKeyWasPressed) {
      helpModal.toggle();
    }
    helpKeyWasPressed = pressed;
  }

  function disposeImmersiveResources() {
    if (immersiveDisposed) {
      return;
    }
    immersiveDisposed = true;
    poiInteractionManager.dispose();
    removeHoverListener();
    removeSelectionStateListener();
    removeSelectionListener();
    removeVisitedSubscription();
    poiTooltipOverlay.dispose();
    if (manualModeToggle) {
      manualModeToggle.dispose();
      manualModeToggle = null;
    }
    if (ambientAudioController) {
      ambientAudioController.dispose();
      ambientAudioController = null;
    }
    renderer.domElement.removeEventListener('wheel', handleWheelZoom);
    renderer.domElement.removeEventListener(
      'pointerdown',
      handlePointerDownForZoom
    );
    renderer.domElement.removeEventListener(
      'pointerdown',
      handlePointerDownForCameraPan
    );
    window.removeEventListener('pointermove', handlePointerMoveForZoom);
    window.removeEventListener('pointerup', handlePointerEndForZoom);
    window.removeEventListener('pointercancel', handlePointerEndForZoom);
    window.removeEventListener('pointermove', handlePointerMoveForCameraPan);
    window.removeEventListener('pointerup', handlePointerUpForCameraPan);
    window.removeEventListener('pointercancel', handlePointerUpForCameraPan);
<<<<<<< HEAD
    if (audioToggleButton && audioToggleClickHandler) {
      audioToggleButton.removeEventListener('click', audioToggleClickHandler);
    }
    audioToggleButton = null;
    audioToggleClickHandler = null;
    if (helpButton && helpButtonClickHandler) {
      helpButton.removeEventListener('click', helpButtonClickHandler);
      helpButtonClickHandler = null;
    }
    if (audioKeydownHandler) {
      window.removeEventListener('keydown', audioKeydownHandler);
      audioKeydownHandler = null;
=======
    if (audioHudHandle) {
      audioHudHandle.dispose();
      audioHudHandle = null;
>>>>>>> 7376448c
    }
    if (beforeUnloadHandler) {
      window.removeEventListener('beforeunload', beforeUnloadHandler);
      beforeUnloadHandler = null;
    }
    helpModal.dispose();
  }

  let hasPresentedFirstFrame = false;

  renderer.setAnimationLoop(() => {
    try {
      const delta = clock.getDelta();
      const elapsedTime = clock.elapsedTime;
      performanceFailover.update(delta);
      if (performanceFailover.hasTriggered()) {
        return;
      }
      updateMovement(delta);
      updateCamera(delta);
      updatePois(elapsedTime, delta);
      handleInteractionInput();
      handleHelpInput();
      if (ambientAudioController) {
        ambientAudioController.update(player.position, delta);
      }
      if (flywheelShowpiece) {
        const activation = flywheelPoi?.activation ?? 0;
        const focus = flywheelPoi?.focus ?? 0;
        flywheelShowpiece.update({
          elapsed: elapsedTime,
          delta,
          emphasis: Math.max(activation, focus),
        });
      }
      if (jobbotTerminal) {
        const activation = jobbotPoi?.activation ?? 0;
        const focus = jobbotPoi?.focus ?? 0;
        jobbotTerminal.update({
          elapsed: elapsedTime,
          delta,
          emphasis: Math.max(activation, focus),
        });
      }
      if (backyardEnvironment) {
        backyardEnvironment.update({ elapsed: elapsedTime, delta });
      }
      if (composer) {
        composer.render();
      } else {
        renderer.render(scene, camera);
      }
      if (!hasPresentedFirstFrame) {
        hasPresentedFirstFrame = true;
        markDocumentReady('immersive');
      }
    } catch (error) {
      handleFatalError(error);
    }
  });

  renderer.domElement.addEventListener('webglcontextlost', (event) => {
    event.preventDefault();
    handleFatalError(new Error('WebGL context lost during initialization.'));
  });
}<|MERGE_RESOLUTION|>--- conflicted
+++ resolved
@@ -2142,24 +2142,9 @@
     window.removeEventListener('pointermove', handlePointerMoveForCameraPan);
     window.removeEventListener('pointerup', handlePointerUpForCameraPan);
     window.removeEventListener('pointercancel', handlePointerUpForCameraPan);
-<<<<<<< HEAD
-    if (audioToggleButton && audioToggleClickHandler) {
-      audioToggleButton.removeEventListener('click', audioToggleClickHandler);
-    }
-    audioToggleButton = null;
-    audioToggleClickHandler = null;
-    if (helpButton && helpButtonClickHandler) {
-      helpButton.removeEventListener('click', helpButtonClickHandler);
-      helpButtonClickHandler = null;
-    }
-    if (audioKeydownHandler) {
-      window.removeEventListener('keydown', audioKeydownHandler);
-      audioKeydownHandler = null;
-=======
     if (audioHudHandle) {
       audioHudHandle.dispose();
       audioHudHandle = null;
->>>>>>> 7376448c
     }
     if (beforeUnloadHandler) {
       window.removeEventListener('beforeunload', beforeUnloadHandler);
