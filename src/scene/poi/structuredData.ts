--- conflicted
+++ resolved
@@ -15,13 +15,10 @@
 const SCRIPT_ELEMENT_ID = 'danielsmith-portfolio-pois-structured-data';
 const TEXT_SCRIPT_ELEMENT_ID = 'danielsmith-portfolio-text-structured-data';
 const ITEM_LIST_FRAGMENT = '#immersive-poi-list';
-<<<<<<< HEAD
 const PAGE_FRAGMENT = '#immersive-poi-page';
-=======
 const TEXT_COLLECTION_FRAGMENT = '#text-tour';
 const TEXT_MODE_QUERY = '?mode=text';
 const IMMERSIVE_OVERRIDE_QUERY = '?mode=immersive&disablePerformanceFailover=1';
->>>>>>> 35ccc03d
 
 const stripFragmentAndQuery = (value: string): string => {
   return value.replace(/[#?].*$/, '');
@@ -250,7 +247,6 @@
   const publisherReference = createEntityReference(publisherEntity);
   const authorReference = createEntityReference(authorEntity);
 
-<<<<<<< HEAD
   const siteEntry: Record<string, unknown> = {
     '@type': 'WebSite',
     '@id': canonical,
@@ -272,9 +268,6 @@
     isPartOf: { '@type': 'WebSite', '@id': canonical },
     mainEntity: { '@type': 'ItemList', '@id': listId },
   };
-=======
-  const siteEntry = createSiteEntry(canonical, siteName, locale);
->>>>>>> 35ccc03d
 
   const itemListElement: ListItem[] = pois.map((poi, index) => {
     const poiUrl = createPoiUrl(canonical, poi.id);
@@ -568,9 +561,6 @@
   SCRIPT_ELEMENT_ID,
   TEXT_SCRIPT_ELEMENT_ID,
   ITEM_LIST_FRAGMENT,
-<<<<<<< HEAD
   PAGE_FRAGMENT,
-=======
   TEXT_COLLECTION_FRAGMENT,
->>>>>>> 35ccc03d
 };