import { getLocaleDirection } from '../../assets/i18n';
import { initializeModeAnnouncementObserver } from '../../ui/accessibility/modeAnnouncer';

if (
  typeof document !== 'undefined' &&
  typeof MutationObserver !== 'undefined'
) {
  initializeModeAnnouncementObserver();
}

const WEBGL_CONTEXT_NAMES = ['webgl2', 'webgl', 'experimental-webgl'] as const;

type WebglContextName = (typeof WEBGL_CONTEXT_NAMES)[number];

type DeviceMemoryReader = () => number | undefined;
type UserAgentReader = () => string | undefined;
type WebDriverReader = () => boolean | undefined;
type NetworkInformationReader = () =>
  | NetworkInformationSnapshot
  | null
  | undefined;

interface NetworkInformationSnapshot {
  saveData?: boolean;
  effectiveType?: string | null;
}

export type FallbackReason =
  | 'webgl-unsupported'
  | 'manual'
  | 'low-memory'
  | 'low-performance'
  | 'immersive-init-error'
  | 'automated-client'
<<<<<<< HEAD
  | 'low-end-device'
  | 'console-error';
=======
  | 'console-error'
  | 'data-saver';
>>>>>>> acf23e63

export interface WebglSupportOptions {
  createCanvas?: () => HTMLCanvasElement;
}

function safeGetContext(
  canvas: HTMLCanvasElement,
  name: WebglContextName
): RenderingContext | null {
  try {
    return canvas.getContext(name);
  } catch (error) {
    console.warn(`WebGL context check failed for ${name}:`, error);
    return null;
  }
}

export function isWebglSupported(options: WebglSupportOptions = {}): boolean {
  const createCanvas =
    options.createCanvas ?? (() => document.createElement('canvas'));

  let canvas: HTMLCanvasElement;
  try {
    canvas = createCanvas();
  } catch (error) {
    console.warn('Failed to create canvas for WebGL check:', error);
    return false;
  }

  for (const name of WEBGL_CONTEXT_NAMES) {
    const context = safeGetContext(canvas, name);
    if (context) {
      return true;
    }
  }
  return false;
}

export interface FailoverDecisionOptions extends WebglSupportOptions {
  search?: string;
  getDeviceMemory?: DeviceMemoryReader;
  minimumDeviceMemory?: number;
  getUserAgent?: UserAgentReader;
  getIsWebDriver?: WebDriverReader;
<<<<<<< HEAD
  getHardwareConcurrency?: () => number | undefined;
  minimumHardwareConcurrency?: number;
=======
  getNetworkInformation?: NetworkInformationReader;
>>>>>>> acf23e63
}

export interface FailoverDecision {
  shouldUseFallback: boolean;
  reason?: FallbackReason;
}

interface NavigatorWithDeviceMemory extends Navigator {
  deviceMemory?: number;
}

type NavigatorWithUserAgent = Navigator & { userAgent?: string };
type NavigatorWithWebDriver = Navigator & { webdriver?: boolean };
<<<<<<< HEAD
type NavigatorWithHardwareConcurrency = Navigator & {
  hardwareConcurrency?: number;
};
=======
type NavigatorWithConnection = Navigator & {
  connection?: NetworkInformationLike;
  mozConnection?: NetworkInformationLike;
  webkitConnection?: NetworkInformationLike;
};

type NetworkInformationLike = {
  saveData?: boolean;
  effectiveType?: string | null;
} | null;
>>>>>>> acf23e63

function getNavigatorDeviceMemory(): number | undefined {
  if (typeof navigator === 'undefined') {
    return undefined;
  }
  const reported = (navigator as NavigatorWithDeviceMemory).deviceMemory;
  return typeof reported === 'number' && Number.isFinite(reported)
    ? reported
    : undefined;
}

function getNavigatorUserAgent(): string | undefined {
  if (typeof navigator === 'undefined') {
    return undefined;
  }
  const reported = (navigator as NavigatorWithUserAgent).userAgent;
  return typeof reported === 'string' && reported.length > 0
    ? reported
    : undefined;
}

function getNavigatorWebDriver(): boolean | undefined {
  if (typeof navigator === 'undefined') {
    return undefined;
  }
  const reported = (navigator as NavigatorWithWebDriver).webdriver;
  return typeof reported === 'boolean' ? reported : undefined;
}

<<<<<<< HEAD
function getNavigatorHardwareConcurrency(): number | undefined {
  if (typeof navigator === 'undefined') {
    return undefined;
  }
  const reported = (navigator as NavigatorWithHardwareConcurrency)
    .hardwareConcurrency;
  return typeof reported === 'number' && Number.isFinite(reported)
    ? reported
    : undefined;
=======
function normalizeNetworkInformation(
  info: NetworkInformationLike
): NetworkInformationSnapshot | undefined {
  if (!info || typeof info !== 'object') {
    return undefined;
  }
  const saveData = info.saveData === true;
  const effectiveType =
    typeof info.effectiveType === 'string' && info.effectiveType.length > 0
      ? info.effectiveType
      : undefined;
  if (!saveData && !effectiveType) {
    return undefined;
  }
  return {
    saveData,
    effectiveType,
  } satisfies NetworkInformationSnapshot;
}

function getNavigatorNetworkInformation():
  | NetworkInformationSnapshot
  | undefined {
  if (typeof navigator === 'undefined') {
    return undefined;
  }
  const candidate =
    (navigator as NavigatorWithConnection).connection ??
    (navigator as NavigatorWithConnection).mozConnection ??
    (navigator as NavigatorWithConnection).webkitConnection ??
    null;
  return normalizeNetworkInformation(candidate);
>>>>>>> acf23e63
}

const AUTOMATED_CLIENT_PATTERNS: ReadonlyArray<RegExp> = [
  /bot\b/i,
  /crawler/i,
  /spider/i,
  /slurp/i,
  /headless/i,
  /lighthouse/i,
  /rendertron/i,
  /playwright/i,
  /puppeteer/i,
  /phantomjs/i,
  /curl\//i,
  /wget/i,
  /httpclient/i,
  /postmanruntime/i,
  /insomnia/i,
  /python-requests/i,
  /httpx/i,
];

function shouldForceTextModeForUserAgent(userAgent: string): boolean {
  return AUTOMATED_CLIENT_PATTERNS.some((pattern) => pattern.test(userAgent));
}

const LOW_END_DEVICE_PATTERNS: ReadonlyArray<RegExp> = [
  /android\s?(6|7|8)\b/i,
  /iphone\s?os\s?(1[0-2]|9|10|11)_/i,
  /windows\sphone/i,
  /nexus\s5/i,
];

function shouldTreatUserAgentAsLowEnd(userAgent: string): boolean {
  return LOW_END_DEVICE_PATTERNS.some((pattern) => pattern.test(userAgent));
}

export function evaluateFailoverDecision(
  options: FailoverDecisionOptions = {}
): FailoverDecision {
  const search =
    options.search ??
    (typeof window !== 'undefined' ? window.location.search : '');
  const params = new URLSearchParams(search);
  const mode = params.get('mode');

  const minimumDeviceMemory = options.minimumDeviceMemory ?? 1;
  const readDeviceMemory = options.getDeviceMemory ?? getNavigatorDeviceMemory;
  const reportedDeviceMemory = readDeviceMemory();
  const hasLowMemory =
    reportedDeviceMemory !== undefined &&
    reportedDeviceMemory >= 0 &&
    reportedDeviceMemory < minimumDeviceMemory;

  const readUserAgent = options.getUserAgent ?? getNavigatorUserAgent;
  const userAgent = readUserAgent();
  const readIsWebDriver = options.getIsWebDriver ?? getNavigatorWebDriver;
  const isWebDriver = readIsWebDriver() ?? false;
  const automatedByUserAgent =
    !!userAgent && shouldForceTextModeForUserAgent(userAgent);
  const readHardwareConcurrency =
    options.getHardwareConcurrency ?? getNavigatorHardwareConcurrency;
  const reportedHardwareConcurrency = readHardwareConcurrency();
  const minimumHardwareConcurrency = options.minimumHardwareConcurrency ?? 2;
  const hasLowHardwareConcurrency =
    reportedHardwareConcurrency !== undefined &&
    reportedHardwareConcurrency > 0 &&
    reportedHardwareConcurrency <= minimumHardwareConcurrency;
  const lowEndByUserAgent =
    !!userAgent && shouldTreatUserAgentAsLowEnd(userAgent);

  const readNetworkInformation =
    options.getNetworkInformation ?? getNavigatorNetworkInformation;
  const networkInformation = readNetworkInformation() ?? undefined;
  const prefersReducedData = networkInformation?.saveData === true;
  const effectiveType = networkInformation?.effectiveType;
  const normalizedEffectiveType =
    typeof effectiveType === 'string' ? effectiveType.toLowerCase() : undefined;
  const hasSlowConnection =
    normalizedEffectiveType === 'slow-2g' || normalizedEffectiveType === '2g';

  if (mode === 'text') {
    return { shouldUseFallback: true, reason: 'manual' };
  }

  if (mode === 'immersive') {
    return { shouldUseFallback: false };
  }

  const webglSupported = isWebglSupported(options);

  if (
    (!mode || mode.length === 0) &&
    (hasLowHardwareConcurrency || lowEndByUserAgent)
  ) {
    return { shouldUseFallback: true, reason: 'low-end-device' };
  }

  if ((!mode || mode.length === 0) && (automatedByUserAgent || isWebDriver)) {
    return { shouldUseFallback: true, reason: 'automated-client' };
  }

  if (!webglSupported) {
    return { shouldUseFallback: true, reason: 'webgl-unsupported' };
  }

  if (hasLowMemory) {
    return { shouldUseFallback: true, reason: 'low-memory' };
  }

  if (
    (!mode || mode.length === 0) &&
    (prefersReducedData || hasSlowConnection)
  ) {
    return { shouldUseFallback: true, reason: 'data-saver' };
  }

  return { shouldUseFallback: false };
}

export interface RenderTextFallbackOptions {
  reason: FallbackReason;
  immersiveUrl?: string;
  resumeUrl?: string;
  githubUrl?: string;
}

export function renderTextFallback(
  container: HTMLElement,
  {
    reason,
    immersiveUrl = window.location.pathname,
    resumeUrl = 'docs/resume/2025-09/resume.pdf',
    githubUrl = 'https://github.com/futuroptimist',
  }: RenderTextFallbackOptions
): void {
  const documentTarget = container.ownerDocument ?? document;
  const localeHint =
    documentTarget.documentElement.lang ||
    (typeof navigator !== 'undefined' ? navigator.language : undefined);
  const direction = getLocaleDirection(localeHint);
  documentTarget.documentElement.dir = direction;
  documentTarget.documentElement.dataset.localeDirection = direction;

  container.innerHTML = '';
  container.setAttribute('data-mode', 'text');
  container.dataset.localeDirection = direction;

  const section = documentTarget.createElement('section');
  section.className = 'text-fallback';
  section.setAttribute('data-reason', reason);
  section.dir = direction;
  section.dataset.localeDirection = direction;
  section.style.textAlign = direction === 'rtl' ? 'right' : 'left';

  const heading = documentTarget.createElement('h1');
  heading.className = 'text-fallback__title';
  heading.textContent =
    reason === 'manual'
      ? 'Text-only mode enabled'
      : 'Immersive mode unavailable';
  section.appendChild(heading);

  const description = documentTarget.createElement('p');
  description.className = 'text-fallback__description';
  description.textContent = (() => {
    switch (reason) {
      case 'webgl-unsupported':
        return "Your browser or device couldn't start the WebGL renderer. Enjoy the quick text overview while we keep the immersive scene light.";
      case 'low-memory':
        return 'Your device reported limited memory, so we launched the lightweight text tour to keep things smooth.';
      case 'low-end-device':
        return 'We detected a lightweight device profile, so we loaded the fast text tour to keep navigation responsive.';
      case 'low-performance':
        return 'We detected sustained low frame rates, so we switched to the responsive text tour to keep the experience snappy.';
      case 'immersive-init-error':
        return 'Something went wrong starting the immersive scene, so we brought you the text overview instead.';
      case 'automated-client':
        return 'We detected an automated client, so we surfaced the fast-loading text portfolio for reliable previews and crawlers.';
      case 'console-error':
        return 'We detected a runtime error and switched to the resilient text tour while the immersive scene recovers.';
      case 'data-saver':
        return 'Your browser requested a data-saver experience, so we launched the lightweight text tour to minimize bandwidth while keeping the highlights accessible.';
      default:
        return 'You requested the lightweight portfolio view. The immersive scene stays just a click away.';
    }
  })();
  section.appendChild(description);

  const list = documentTarget.createElement('ul');
  list.className = 'text-fallback__actions';

  const immersiveItem = documentTarget.createElement('li');
  immersiveItem.className = 'text-fallback__action';
  const immersiveLink = documentTarget.createElement('a');
  immersiveLink.href = immersiveUrl;
  immersiveLink.className = 'text-fallback__link';
  immersiveLink.textContent = 'Launch immersive mode';
  immersiveLink.rel = 'noopener';
  immersiveLink.dataset.action = 'immersive';
  immersiveItem.appendChild(immersiveLink);
  list.appendChild(immersiveItem);

  const resumeItem = documentTarget.createElement('li');
  resumeItem.className = 'text-fallback__action';
  const resumeLink = documentTarget.createElement('a');
  resumeLink.href = resumeUrl;
  resumeLink.className = 'text-fallback__link';
  resumeLink.textContent = 'Download the latest résumé';
  resumeLink.rel = 'noopener';
  resumeLink.dataset.action = 'resume';
  resumeItem.appendChild(resumeLink);
  list.appendChild(resumeItem);

  const githubItem = documentTarget.createElement('li');
  githubItem.className = 'text-fallback__action';
  const githubLink = documentTarget.createElement('a');
  githubLink.href = githubUrl;
  githubLink.className = 'text-fallback__link';
  githubLink.textContent = 'Explore projects on GitHub';
  githubLink.rel = 'noopener';
  githubLink.dataset.action = 'github';
  githubItem.appendChild(githubLink);
  list.appendChild(githubItem);

  section.appendChild(list);
  container.appendChild(section);
}<|MERGE_RESOLUTION|>--- conflicted
+++ resolved
@@ -32,13 +32,9 @@
   | 'low-performance'
   | 'immersive-init-error'
   | 'automated-client'
-<<<<<<< HEAD
   | 'low-end-device'
-  | 'console-error';
-=======
   | 'console-error'
   | 'data-saver';
->>>>>>> acf23e63
 
 export interface WebglSupportOptions {
   createCanvas?: () => HTMLCanvasElement;
@@ -83,12 +79,9 @@
   minimumDeviceMemory?: number;
   getUserAgent?: UserAgentReader;
   getIsWebDriver?: WebDriverReader;
-<<<<<<< HEAD
   getHardwareConcurrency?: () => number | undefined;
   minimumHardwareConcurrency?: number;
-=======
   getNetworkInformation?: NetworkInformationReader;
->>>>>>> acf23e63
 }
 
 export interface FailoverDecision {
@@ -102,11 +95,9 @@
 
 type NavigatorWithUserAgent = Navigator & { userAgent?: string };
 type NavigatorWithWebDriver = Navigator & { webdriver?: boolean };
-<<<<<<< HEAD
 type NavigatorWithHardwareConcurrency = Navigator & {
   hardwareConcurrency?: number;
 };
-=======
 type NavigatorWithConnection = Navigator & {
   connection?: NetworkInformationLike;
   mozConnection?: NetworkInformationLike;
@@ -117,7 +108,6 @@
   saveData?: boolean;
   effectiveType?: string | null;
 } | null;
->>>>>>> acf23e63
 
 function getNavigatorDeviceMemory(): number | undefined {
   if (typeof navigator === 'undefined') {
@@ -147,7 +137,6 @@
   return typeof reported === 'boolean' ? reported : undefined;
 }
 
-<<<<<<< HEAD
 function getNavigatorHardwareConcurrency(): number | undefined {
   if (typeof navigator === 'undefined') {
     return undefined;
@@ -157,7 +146,8 @@
   return typeof reported === 'number' && Number.isFinite(reported)
     ? reported
     : undefined;
-=======
+}
+
 function normalizeNetworkInformation(
   info: NetworkInformationLike
 ): NetworkInformationSnapshot | undefined {
@@ -190,7 +180,6 @@
     (navigator as NavigatorWithConnection).webkitConnection ??
     null;
   return normalizeNetworkInformation(candidate);
->>>>>>> acf23e63
 }
 
 const AUTOMATED_CLIENT_PATTERNS: ReadonlyArray<RegExp> = [
