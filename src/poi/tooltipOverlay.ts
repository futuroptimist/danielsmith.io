import type { PoiDefinition } from './types';

type DiscoveryFormatter = (poi: PoiDefinition) => string;

export interface PoiTooltipOverlayOptions {
  container: HTMLElement;
<<<<<<< HEAD
  discoveryAnnouncer?: {
    format?: DiscoveryFormatter;
    politeness?: 'polite' | 'assertive';
  };
=======
  announcementPoliteness?: 'polite' | 'assertive';
  formatDiscoveryAnnouncement?: (poi: PoiDefinition) => string;
>>>>>>> 41f24201
}

interface RenderState {
  poiId: string | null;
}

export class PoiTooltipOverlay {
  private readonly root: HTMLElement;
  private readonly title: HTMLHeadingElement;
  private readonly summary: HTMLParagraphElement;
  private readonly metricsList: HTMLUListElement;
  private readonly linksList: HTMLUListElement;
  private readonly statusBadge: HTMLSpanElement;
  private readonly visitedBadge: HTMLSpanElement;
  private readonly recommendationBadge: HTMLSpanElement;
<<<<<<< HEAD
  private readonly liveRegion: HTMLElement;
  private discoveryFormatter: DiscoveryFormatter;
  private discoveryPoliteness: 'polite' | 'assertive';
=======
  private readonly discoveryRegion: HTMLElement;
  private readonly discoveryMessages: (poi: PoiDefinition) => string;
  private readonly discoveredPoiIds = new Set<string>();
>>>>>>> 41f24201
  private hovered: PoiDefinition | null = null;
  private selected: PoiDefinition | null = null;
  private recommendation: PoiDefinition | null = null;
  private renderState: RenderState = { poiId: null };
  private visitedPoiIds: ReadonlySet<string> = new Set();

  constructor(options: PoiTooltipOverlayOptions) {
<<<<<<< HEAD
    const { container, discoveryAnnouncer } = options;
    this.discoveryPoliteness = discoveryAnnouncer?.politeness ?? 'polite';
    this.discoveryFormatter =
      discoveryAnnouncer?.format ??
      ((poi) => `${poi.title} discovered. ${poi.summary}`);
=======
    const { container, announcementPoliteness = 'polite' } = options;
    const documentTarget = container.ownerDocument ?? document;
>>>>>>> 41f24201
    this.root = document.createElement('section');
    this.root.className = 'poi-tooltip-overlay';
    this.root.setAttribute('role', 'region');
    this.root.setAttribute('aria-live', 'polite');
    this.root.setAttribute('aria-label', 'Point of interest details');
    this.root.setAttribute('aria-hidden', 'true');
    this.root.tabIndex = -1;

    const headingRow = document.createElement('div');
    headingRow.className = 'poi-tooltip-overlay__heading-row';

    this.title = document.createElement('h2');
    this.title.className = 'poi-tooltip-overlay__title';
    this.title.id = 'poi-tooltip-title';
    this.root.appendChild(headingRow);
    headingRow.appendChild(this.title);

    this.statusBadge = document.createElement('span');
    this.statusBadge.className = 'poi-tooltip-overlay__status';
    this.statusBadge.hidden = true;
    headingRow.appendChild(this.statusBadge);

    this.visitedBadge = document.createElement('span');
    this.visitedBadge.className = 'poi-tooltip-overlay__visited';
    this.visitedBadge.textContent = 'Visited';
    this.visitedBadge.hidden = true;
    headingRow.appendChild(this.visitedBadge);

    this.recommendationBadge = document.createElement('span');
    this.recommendationBadge.className = 'poi-tooltip-overlay__recommendation';
    this.recommendationBadge.textContent = 'Next highlight';
    this.recommendationBadge.hidden = true;
    headingRow.appendChild(this.recommendationBadge);

    this.summary = document.createElement('p');
    this.summary.className = 'poi-tooltip-overlay__summary';
    this.root.appendChild(this.summary);

    this.metricsList = document.createElement('ul');
    this.metricsList.className = 'poi-tooltip-overlay__metrics';
    this.root.appendChild(this.metricsList);

    this.linksList = document.createElement('ul');
    this.linksList.className = 'poi-tooltip-overlay__links';
    this.linksList.id = 'poi-tooltip-links';
    this.root.appendChild(this.linksList);

    container.appendChild(this.root);

<<<<<<< HEAD
    this.liveRegion = document.createElement('div');
    this.liveRegion.className = 'poi-tooltip-overlay__live-region';
    this.liveRegion.setAttribute('role', 'status');
    this.liveRegion.setAttribute('aria-live', this.discoveryPoliteness);
    this.liveRegion.setAttribute('aria-atomic', 'true');
    this.liveRegion.textContent = '';
    this.applyLiveRegionStyles();
    container.appendChild(this.liveRegion);
=======
    this.discoveryRegion = documentTarget.createElement('div');
    this.discoveryRegion.setAttribute('role', 'status');
    this.discoveryRegion.setAttribute('aria-live', announcementPoliteness);
    this.discoveryRegion.setAttribute('aria-atomic', 'true');
    this.discoveryRegion.dataset.poiAnnouncement = 'discovery';
    applyVisuallyHiddenStyles(this.discoveryRegion);
    container.appendChild(this.discoveryRegion);

    this.discoveryMessages =
      options.formatDiscoveryAnnouncement ?? defaultDiscoveryFormatter;
>>>>>>> 41f24201
  }

  setHovered(poi: PoiDefinition | null) {
    this.hovered = poi;
    this.update();
  }

  setSelected(poi: PoiDefinition | null) {
    this.selected = poi;
    if (poi && !this.discoveredPoiIds.has(poi.id)) {
      this.announceDiscovery(poi);
    }
    this.update();
  }

  setRecommendation(poi: PoiDefinition | null) {
    this.recommendation = poi;
    this.update();
  }

  setVisitedPoiIds(ids: ReadonlySet<string>) {
    this.visitedPoiIds = ids;
    ids.forEach((id) => this.discoveredPoiIds.add(id));
    this.update();
  }

  dispose() {
    this.root.remove();
<<<<<<< HEAD
    this.liveRegion.remove();
=======
    this.discoveryRegion.remove();
>>>>>>> 41f24201
  }

  private update() {
    const poi = this.hovered ?? this.selected ?? this.recommendation;
    if (!poi) {
      this.root.classList.remove('poi-tooltip-overlay--visible');
      this.root.dataset.state = 'hidden';
      this.root.setAttribute('aria-hidden', 'true');
      this.renderState.poiId = null;
      this.visitedBadge.hidden = true;
      this.recommendationBadge.hidden = true;
      this.liveRegion.textContent = '';
      return;
    }

    const state = this.hovered
      ? 'hovered'
      : this.selected
        ? 'selected'
        : 'recommended';
    this.root.dataset.state = state;
    this.root.classList.add('poi-tooltip-overlay--visible');
    this.root.setAttribute('aria-hidden', 'false');

    const visited = this.visitedPoiIds.has(poi.id);
    this.visitedBadge.hidden = !visited;
    this.recommendationBadge.hidden = state !== 'recommended';

    const previousPoiId = this.renderState.poiId;

    if (previousPoiId !== poi.id) {
      this.renderPoi(poi);
      this.renderState.poiId = poi.id;
      if (state === 'selected') {
        this.announceDiscovery(poi);
      }
    } else {
      this.updateStatus(poi);
    }

    if (state === 'selected' && !this.linksList.hidden) {
      this.root.setAttribute('aria-describedby', this.linksList.id);
    } else {
      this.root.removeAttribute('aria-describedby');
    }
  }

  private renderPoi(poi: PoiDefinition) {
    this.title.textContent = poi.title;
    this.summary.textContent = poi.summary;

    this.updateStatus(poi);

    this.renderMetrics(poi);
    this.renderLinks(poi);
  }

  private updateStatus(poi: PoiDefinition) {
    if (poi.status) {
      const statusLabel = poi.status === 'prototype' ? 'Prototype' : 'Live';
      this.statusBadge.textContent = statusLabel;
      this.statusBadge.hidden = false;
    } else {
      this.statusBadge.hidden = true;
      this.statusBadge.textContent = '';
    }
  }

  private renderMetrics(poi: PoiDefinition) {
    this.metricsList.innerHTML = '';
    if (!poi.metrics || poi.metrics.length === 0) {
      this.metricsList.hidden = true;
      return;
    }

    this.metricsList.hidden = false;
    for (const metric of poi.metrics) {
      const item = document.createElement('li');
      item.className = 'poi-tooltip-overlay__metric';

      const label = document.createElement('span');
      label.className = 'poi-tooltip-overlay__metric-label';
      label.textContent = metric.label;

      const value = document.createElement('span');
      value.className = 'poi-tooltip-overlay__metric-value';
      value.textContent = metric.value;

      item.appendChild(label);
      item.appendChild(value);
      this.metricsList.appendChild(item);
    }
  }

  private renderLinks(poi: PoiDefinition) {
    this.linksList.innerHTML = '';
    if (!poi.links || poi.links.length === 0) {
      this.linksList.hidden = true;
      return;
    }

    this.linksList.hidden = false;

    for (const link of poi.links) {
      const item = document.createElement('li');
      item.className = 'poi-tooltip-overlay__link-item';

      const anchor = document.createElement('a');
      anchor.className = 'poi-tooltip-overlay__link';
      anchor.href = link.href;
      anchor.target = '_blank';
      anchor.rel = 'noopener noreferrer';
      anchor.textContent = link.label;

      item.appendChild(anchor);
      this.linksList.appendChild(item);
    }
  }

  private announceDiscovery(poi: PoiDefinition) {
<<<<<<< HEAD
    this.liveRegion.setAttribute('aria-live', this.discoveryPoliteness);
    this.liveRegion.textContent = this.discoveryFormatter(poi);
  }

  private applyLiveRegionStyles() {
    const style = this.liveRegion.style;
    style.position = 'absolute';
    style.width = '1px';
    style.height = '1px';
    style.margin = '-1px';
    style.border = '0';
    style.padding = '0';
    style.overflow = 'hidden';
    style.clip = 'rect(0 0 0 0)';
    style.clipPath = 'inset(50%)';
    style.whiteSpace = 'nowrap';
  }
=======
    const message = this.discoveryMessages(poi).trim();
    if (!message) {
      return;
    }
    this.discoveryRegion.textContent = '';
    this.discoveryRegion.textContent = message;
    this.discoveredPoiIds.add(poi.id);
  }
}

function applyVisuallyHiddenStyles(element: HTMLElement): void {
  element.style.position = 'absolute';
  element.style.width = '1px';
  element.style.height = '1px';
  element.style.margin = '-1px';
  element.style.border = '0';
  element.style.padding = '0';
  element.style.overflow = 'hidden';
  element.style.clip = 'rect(0 0 0 0)';
  element.style.clipPath = 'inset(50%)';
  element.style.whiteSpace = 'nowrap';
  element.style.pointerEvents = 'none';
}

function defaultDiscoveryFormatter(poi: PoiDefinition): string {
  const summary = poi.summary ? ` ${poi.summary}` : '';
  return `${poi.title} discovered.${summary}`;
>>>>>>> 41f24201
}<|MERGE_RESOLUTION|>--- conflicted
+++ resolved
@@ -4,15 +4,10 @@
 
 export interface PoiTooltipOverlayOptions {
   container: HTMLElement;
-<<<<<<< HEAD
   discoveryAnnouncer?: {
     format?: DiscoveryFormatter;
     politeness?: 'polite' | 'assertive';
   };
-=======
-  announcementPoliteness?: 'polite' | 'assertive';
-  formatDiscoveryAnnouncement?: (poi: PoiDefinition) => string;
->>>>>>> 41f24201
 }
 
 interface RenderState {
@@ -28,15 +23,10 @@
   private readonly statusBadge: HTMLSpanElement;
   private readonly visitedBadge: HTMLSpanElement;
   private readonly recommendationBadge: HTMLSpanElement;
-<<<<<<< HEAD
   private readonly liveRegion: HTMLElement;
   private discoveryFormatter: DiscoveryFormatter;
   private discoveryPoliteness: 'polite' | 'assertive';
-=======
-  private readonly discoveryRegion: HTMLElement;
-  private readonly discoveryMessages: (poi: PoiDefinition) => string;
   private readonly discoveredPoiIds = new Set<string>();
->>>>>>> 41f24201
   private hovered: PoiDefinition | null = null;
   private selected: PoiDefinition | null = null;
   private recommendation: PoiDefinition | null = null;
@@ -44,17 +34,14 @@
   private visitedPoiIds: ReadonlySet<string> = new Set();
 
   constructor(options: PoiTooltipOverlayOptions) {
-<<<<<<< HEAD
     const { container, discoveryAnnouncer } = options;
+    const documentTarget = container.ownerDocument ?? document;
+
     this.discoveryPoliteness = discoveryAnnouncer?.politeness ?? 'polite';
     this.discoveryFormatter =
-      discoveryAnnouncer?.format ??
-      ((poi) => `${poi.title} discovered. ${poi.summary}`);
-=======
-    const { container, announcementPoliteness = 'polite' } = options;
-    const documentTarget = container.ownerDocument ?? document;
->>>>>>> 41f24201
-    this.root = document.createElement('section');
+      discoveryAnnouncer?.format ?? defaultDiscoveryFormatter;
+
+    this.root = documentTarget.createElement('section');
     this.root.className = 'poi-tooltip-overlay';
     this.root.setAttribute('role', 'region');
     this.root.setAttribute('aria-live', 'polite');
@@ -62,68 +49,55 @@
     this.root.setAttribute('aria-hidden', 'true');
     this.root.tabIndex = -1;
 
-    const headingRow = document.createElement('div');
+    const headingRow = documentTarget.createElement('div');
     headingRow.className = 'poi-tooltip-overlay__heading-row';
 
-    this.title = document.createElement('h2');
+    this.title = documentTarget.createElement('h2');
     this.title.className = 'poi-tooltip-overlay__title';
     this.title.id = 'poi-tooltip-title';
     this.root.appendChild(headingRow);
     headingRow.appendChild(this.title);
 
-    this.statusBadge = document.createElement('span');
+    this.statusBadge = documentTarget.createElement('span');
     this.statusBadge.className = 'poi-tooltip-overlay__status';
     this.statusBadge.hidden = true;
     headingRow.appendChild(this.statusBadge);
 
-    this.visitedBadge = document.createElement('span');
+    this.visitedBadge = documentTarget.createElement('span');
     this.visitedBadge.className = 'poi-tooltip-overlay__visited';
     this.visitedBadge.textContent = 'Visited';
     this.visitedBadge.hidden = true;
     headingRow.appendChild(this.visitedBadge);
 
-    this.recommendationBadge = document.createElement('span');
+    this.recommendationBadge = documentTarget.createElement('span');
     this.recommendationBadge.className = 'poi-tooltip-overlay__recommendation';
     this.recommendationBadge.textContent = 'Next highlight';
     this.recommendationBadge.hidden = true;
     headingRow.appendChild(this.recommendationBadge);
 
-    this.summary = document.createElement('p');
+    this.summary = documentTarget.createElement('p');
     this.summary.className = 'poi-tooltip-overlay__summary';
     this.root.appendChild(this.summary);
 
-    this.metricsList = document.createElement('ul');
+    this.metricsList = documentTarget.createElement('ul');
     this.metricsList.className = 'poi-tooltip-overlay__metrics';
     this.root.appendChild(this.metricsList);
 
-    this.linksList = document.createElement('ul');
+    this.linksList = documentTarget.createElement('ul');
     this.linksList.className = 'poi-tooltip-overlay__links';
     this.linksList.id = 'poi-tooltip-links';
     this.root.appendChild(this.linksList);
 
     container.appendChild(this.root);
 
-<<<<<<< HEAD
-    this.liveRegion = document.createElement('div');
+    this.liveRegion = documentTarget.createElement('div');
     this.liveRegion.className = 'poi-tooltip-overlay__live-region';
     this.liveRegion.setAttribute('role', 'status');
     this.liveRegion.setAttribute('aria-live', this.discoveryPoliteness);
     this.liveRegion.setAttribute('aria-atomic', 'true');
-    this.liveRegion.textContent = '';
-    this.applyLiveRegionStyles();
+    this.liveRegion.dataset.poiAnnouncement = 'discovery';
+    applyVisuallyHiddenStyles(this.liveRegion);
     container.appendChild(this.liveRegion);
-=======
-    this.discoveryRegion = documentTarget.createElement('div');
-    this.discoveryRegion.setAttribute('role', 'status');
-    this.discoveryRegion.setAttribute('aria-live', announcementPoliteness);
-    this.discoveryRegion.setAttribute('aria-atomic', 'true');
-    this.discoveryRegion.dataset.poiAnnouncement = 'discovery';
-    applyVisuallyHiddenStyles(this.discoveryRegion);
-    container.appendChild(this.discoveryRegion);
-
-    this.discoveryMessages =
-      options.formatDiscoveryAnnouncement ?? defaultDiscoveryFormatter;
->>>>>>> 41f24201
   }
 
   setHovered(poi: PoiDefinition | null) {
@@ -152,11 +126,7 @@
 
   dispose() {
     this.root.remove();
-<<<<<<< HEAD
     this.liveRegion.remove();
-=======
-    this.discoveryRegion.remove();
->>>>>>> 41f24201
   }
 
   private update() {
@@ -207,9 +177,7 @@
   private renderPoi(poi: PoiDefinition) {
     this.title.textContent = poi.title;
     this.summary.textContent = poi.summary;
-
     this.updateStatus(poi);
-
     this.renderMetrics(poi);
     this.renderLinks(poi);
   }
@@ -277,31 +245,13 @@
   }
 
   private announceDiscovery(poi: PoiDefinition) {
-<<<<<<< HEAD
+    const message = this.discoveryFormatter(poi).trim();
+    if (!message) {
+      return;
+    }
     this.liveRegion.setAttribute('aria-live', this.discoveryPoliteness);
-    this.liveRegion.textContent = this.discoveryFormatter(poi);
-  }
-
-  private applyLiveRegionStyles() {
-    const style = this.liveRegion.style;
-    style.position = 'absolute';
-    style.width = '1px';
-    style.height = '1px';
-    style.margin = '-1px';
-    style.border = '0';
-    style.padding = '0';
-    style.overflow = 'hidden';
-    style.clip = 'rect(0 0 0 0)';
-    style.clipPath = 'inset(50%)';
-    style.whiteSpace = 'nowrap';
-  }
-=======
-    const message = this.discoveryMessages(poi).trim();
-    if (!message) {
-      return;
-    }
-    this.discoveryRegion.textContent = '';
-    this.discoveryRegion.textContent = message;
+    this.liveRegion.textContent = '';
+    this.liveRegion.textContent = message;
     this.discoveredPoiIds.add(poi.id);
   }
 }
@@ -323,5 +273,4 @@
 function defaultDiscoveryFormatter(poi: PoiDefinition): string {
   const summary = poi.summary ? ` ${poi.summary}` : '';
   return `${poi.title} discovered.${summary}`;
->>>>>>> 41f24201
 }