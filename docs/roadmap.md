# Immersive Portfolio Roadmap

This roadmap breaks the evolution of the 3D portfolio into focused releases. Each milestone
builds on the previous one so the experience grows steadily while always remaining shippable.
The plan leans into agentic workflows: every deliverable is intentionally scoped so an
automation-friendly prompt (see `docs/prompts/`) can guide implementation.

## Delivery scoreboard

| Phase | Status         | Demo                | Key metrics                                               |
| ----- | -------------- | ------------------- | --------------------------------------------------------- |
| 0     | ✅ Shipped     | –                   | Baseline scene boots in <2s; bundle 1.1 MB gz.            |
| 1     | 🚧 In progress | _(tag after slice)_ | Target: p95 FPS ≥90 desktop / ≥60 Pixel 6; LCP <2.5s.     |
| 2     | 🗓️ Next        | _(tag after slice)_ | Target: ≥3 POIs w/ KPI impact notes + tooltips axe clean. |
| 3     | 🗓️ Next        | _(tag after slice)_ | Target: text fallback TTI <1.5s; HUD fully keyboardable.  |
| 4     | 🗓️ Next        | _(tag after slice)_ | Target: axe CI 0 critical; locale switch en+rtl.          |
| 5     | 🗓️ Next        | _(tag after slice)_ | Target: avatar swap ≤5% FPS regression; animation qa.     |

_Actions:_ cut a git tag + screenshot/GIF when each phase slices, update the table with a
metrics snapshot (Lighthouse CI, WebPageTest, telemetry). Numbers are privacy-respecting lab
captures; keep artifacts in `docs/metrics/`.

## Global success criteria

- **Performance budgets** – p95 FPS ≥90 on desktop class hardware and ≥60 on mid-range mobile;
  p95 INP <200 ms; LCP <2.5 s on fast 4G; initial interactive payload ≤1.5–2.0 MB gzipped.
- **Accessibility gates** – axe CI reports 0 critical violations; full keyboard/touch parity;
  HUD controls expose ARIA labels and 48 px touch targets.
- **Stability** – smoke build succeeds; console error budget stays at 0; Sentry (or console
  proxy) is clean in demo runs.
  - ✅ Console budget monitor now routes the scene to text mode when runtime errors exceed the
    zero-tolerance threshold and emits instrumentation events for telemetry hooks.
- **Failover** – auto redirect to text-only portfolio if WebGL is unavailable, memory
  heuristics fail (<1 GB), or FPS drops below 30 for 5s; provide manual toggle in HUD.
  - ✅ WebGL capability detection now routes unsupported browsers to the lightweight text view (also available via `?mode=text`)
  - ✅ Low-memory heuristic now routes devices reporting <1 GB via `navigator.deviceMemory`
    to the text experience while honoring `?mode=immersive&disablePerformanceFailover=1`
    overrides.
  - ✅ Runtime performance monitor now auto-switches to text mode after 5 s below 30 FPS.
  - ✅ Low-performance failover logs now surface min/p95 FPS and sample counts for telemetry handoff.

## Phase 0 – Foundations (Shipped)

- Baseline single-room scene with free-look camera.
- WASD/arrow and mobile joystick locomotion.
- Placeholder actor sphere.

## Phase 1 – Playable Home Shell

Focus: expand the environment while keeping navigation smooth.

**Done means**

- Traversal GIF + release tag published (`phase-1-alpha`).
- Perf sample captured (desktop + Pixel-class) meeting the global budgets.
- Lighting experiments documented in `docs/metrics/lighting.md` with before/after screenshots.
- Text fallback auto-trigger verified via scripted run (see failover criteria).

1. **Lighting Pass Alpha**
   - ✅ Introduce baked + dynamic lighting pipeline.
     Ambient, hemisphere, and directional lights now flow through a seasonal animator
     that breathes against the baked gradient lightmaps.
<<<<<<< HEAD
   - ✅ Add emissive LED strip meshes along ceiling edges with gentle bloom.
     - LED strip builder now extrudes room-hugging coves with seasonal-aware fill lights
       and bloom-friendly emissive tuning.
   - Tune lightmap UVs/materials so walls, ceiling, and floor receive a soft gradient glow.
=======
   - Add emissive LED strip meshes along ceiling edges with gentle bloom.
   - ✅ Tune lightmap UVs/materials so walls, ceiling, and floor receive a soft gradient glow.
     - Ceiling panels now use a shared gradient lightmap that brightens perimeter coves and
       greenhouse-facing spans for a dusk-washed glow.
>>>>>>> 5e82391e
   - ✅ Shift+L toggles a debug lighting view that disables bloom/LEDs for side-by-side comparisons.
   - ✅ Emissive cove strips now emit via bloom-tuned LED meshes and corner fill lights.
   - ⚙️ LED pulse programs now drive per-room emissive and fill intensities via data timelines.
   - ✨ Baked dusk lightmaps now bathe floors and walls in a gradient bounce wash that pairs with the LED strips.
   - ✨ Interior walls and fences now expose dedicated UV2 channels so future bakes stay artifact-free.
2. **House Footprint Layout**
   - Block out multiple rooms on the ground floor using modular wall/floor/ceiling pieces.
     - ✅ Modular ceiling panels now cap each ground-floor room with LED-friendly insets.
   - ✅ Cut simple doorway openings (no doors yet) between rooms and toward the backyard.
     - Doorway trim now frames each threshold.
   - ✅ Stub staircase volumes that connect to a placeholder second-floor landing.
   - Ensure navmesh/character controller handles slopes and doorway thresholds.
     - ✅ Wall segment builder now reserves doorway openings and keeps player colliders clear.
     - ✅ Doorway clearance validator now protects thresholds from POI crowding during registry checks.
     - ✅ Doorway width guard now enforces ≥1.2 m clearances so traversal never snags on narrow frames.
   - ✅ Feature staircase prefab links the living room to a loft landing stub with nav blockers.
   - ✅ Staircase prefab now supports both +Z and −Z runs, auto-sizing guards and stairwell cutouts.
3. **Outdoor Transition**
   - ✅ Sculpted backyard terrain plane and layered perimeter fence framing the dusk skybox.
   - ✅ Lighting probes and dusk reflections now wash the backyard with dusk-tinted bounce
     light and greenhouse glass highlights.
   - ✅ Hologram barrier signage now pulses with accessibility-aware gating while unfinished
     zones stage future exhibits.
   - ✅ Sculpted dusk backyard terrain with terraced pathing, perimeter fencing, and a gradient skybox.
   - ✅ Installed hologram barrier and signage to stage future backyard exhibits.
   - ✨ Lantern-lined walkway now guides the greenhouse approach with pulsing dusk beacons.
   - ✨ Firefly swarms now orbit the greenhouse walkway with accessibility-aware twinkle damping.
   - ✨ Gradient dusk sky dome now envelopes the backyard and animates the horizon glow.

## Phase 2 – Points of Interest (POIs)

Focus: anchor each highlighted project with an interactive artifact.

**Done means**

- ✅ Each POI card includes a one-line outcome metric (e.g., "Reduced p95 render 28%"), backed by
  links in `docs/case-studies/`.
- Tooltips overlay passes axe CI and keyboard focus audit.
- Release tag `phase-2-pois` ships with gallery screenshots + metrics table entry.

1. **POI Framework**
   - ✅ Create a data-driven registry for POIs (id, asset, interaction type, metadata).
     - ✅ Room-aware registry queries now expose `getByRoom(...)` for pedestals and HUD overlays.
   - ✅ 3D tooltip cards anchor POIs in world space, billboard to the camera, and reuse overlay copy.
   - ✅ Desktop pointer + keyboard selection loops share accessible focus targets and emit POI
     events, paving the path for gamepad + mid-air parity.

   - ✅ Data-driven registry now spawns holographic pedestals for Futuroptimist + Flywheel exhibits.
   - ✨ Pedestals fade in tooltips and halo guides as players enter their interaction radii.
   - ✅ Desktop pointer interaction manager highlights POIs and emits selection events.
   - ✅ Analytics hooks emit hover and selection lifecycle events for instrumentation pipelines.
   - ✅ Interaction manager now normalizes analytics injection so instrumentation fires when
     options are omitted in runtime wiring.
   - ✅ Accessibility overlay mirrors POI metadata in HTML so screen readers capture
     hover/selection state.
   - ✅ Registry validation enforces room bounds, unique ids, and safe spacing at build time.
   - ✅ Touch interactions now share the pointer pipeline so mobile taps mirror desktop focus.

2. **Interior Showpieces**
   - ✅ Wall-mounted TV with YouTube branding for the `futuroptimist` repo; approaching
     triggers a rich text popup with repo summary, star count, and CTA buttons.
   - ✅ Spinning flywheel centerpiece representing the `flywheel` repo; interaction spins
     faster, reveals tech stack, and links to docs.
     - ✨ Orbiting tech-stack chips now fade in with POI emphasis and highlight automation
       pillars around the rotor.
     - ✅ Docs callout glow now locks to POI selection, syncing rotor surges with interaction
       intent and spotlighting the flywheel docs CTA.
   - ✅ Studio desk with holographic terminal referencing `jobbot3000` automation lineage.
   - ✨ f2clipboard incident console now elevates the kitchen diagnostics POI with a
     holographic log ticker, clipboard callouts, and ambient halo lighting.
   - ✅ Sigma fabrication bench now anchors the kitchen Sigma POI with a glowing ESP32 AI pin,
     holographic spec sheet, and animated print arm choreography.
   - ✨ Wove tactile loom now weaves animated warp threads and a glowing shuttle to anchor the
     kitchen Wove POI with a tactile robotics vignette.
   - ✨ Wall-mounted Futuroptimist media wall now frames the living room POI with a branded
     screen, ambient shelf lighting, interaction clearance volume, and modular prefab wiring.
   - ✅ Spinning Flywheel kinetic hub built in the studio with responsive rotation, glowing
     orbitals, and an activation-driven tech stack + docs callout panel.
   - ✅ Studio Jobbot terminal desk now projects live automation telemetry via orbiting data
     shards and anchors the Jobbot3000 POI with reactive lighting and diagnostics beacons.
     - ✨ Orbiting data shards now sync their emissive sweeps with visitor emphasis pulses,
       echoing the HUD analytics glow rhythm.
   - ✨ Axel quest navigator tabletop now charts backlog quests with holographic rings and
     momentum beacons around the studio tracker POI.
   - ✨ Gitshelves living room array now tessellates commit shelves with streak-reactive glow
     columns and nightly sync signage.
3. **Backyard Exhibits**
   - ✅ Launch-ready model rocket for `DSPACE`, complete with illuminated launch pad, pulsing
     caution halo, countdown-ready stance, and an interactive POI that links to the mission log.
   - ✅ Aluminum extrusion greenhouse inspired by `sugarkube`, complete with animated solar
     trackers, pulsing grow lights, interior planter beds, and a koi pond plinth with shimmering
     ripple shaders.
     - ✅ Sugarkube greenhouse POI now surfaces automation metrics and dual CTAs in the registry.
       - ✅ Ambient audio beds (crickets, greenhouse chimes) now use smoothstep falloff so volume
         eases in based on player proximity.
   - ✨ PR Reaper triage console now anchors the backyard ops POI with holographic sweeps,
     caution-lit walkways, and log review surfaces.
     - ✅ Caution-lit walkway now pulses with triage emphasis cues and honors accessibility
       motion dampening scales.

## Phase 3 – Interface & Modes

Focus: unify user controls and ensure graceful fallback experiences.

**Done means**

- README front matter surfaces "Play demo" link + 30–45 s capture; text fallback call-out sits
  next to the link.
- HUD overlay achieves full keyboard/touch parity; interaction audit recorded in
  `docs/metrics/accessibility.md`.
- Lab run logs (Lighthouse CI) show text mode TTI <1.5 s and immersive mode LCP <2.5 s.

1. **HUD Layer**
   - ✅ Responsive overlay with movement legend, interaction prompt, and help modal.
   - ✅ Movement legend now detects the last input method (keyboard, mouse, or touch) and
     refreshes the interact prompt copy so players always see the relevant control hint.
   - ✅ Contextual interact prompts now pull localized action copy into the HUD legend and
     on-screen controls so exhibits advertise the right verb (inspect vs activate).
   - ✅ Movement legend now updates HUD screen reader announcements whenever interact prompts
     change, keeping keyboard and assistive tech guidance aligned with on-screen cues.
   - ✅ Help modal opens from the HUD button or `H`/`?` hotkeys and surfaces controls,
     accessibility tips, and failover guidance.
   - ✅ Help modal open and close events now announce their state to screen readers so
     keyboard visitors know when the panel is active.
   - ✅ Accessibility HUD presets now expose Standard, Calm, and Photosensitive-safe modes
     that soften bloom, ease emissives, duck ambient audio, and boost HUD contrast.
     - ✅ Graphics HUD presets let players choose Cinematic, Balanced, or Performance modes
       that retune bloom, LED lighting, and pixel ratio for their device.
   - ✅ Ambient audio HUD now exposes a mute toggle and keyboard-friendly volume slider.
   - ✅ Mobile HUD layout now lifts instructional overlays above the joystick
     safe zone so touch movement remains unobstructed.
2. **Experience Toggle**
   - Mode switch between immersive 3D view and a fast-loading text portfolio.
   - ✅ Detect low-end/no-JS/scraper clients and auto-route to static mode.
   - ✅ Share canonical content via structured data (JSON-LD) for SEO and bots.
   - ✅ CollectionPage metadata now declares the immersive ItemList as the page's main
     entity so crawlers index the exhibit tour accurately.
   - ✅ JSON-LD ItemList now advertises canonical site URLs plus publisher/author metadata.
     Logo references ensure search surfaces attribute exhibits correctly.
   - ✅ JSON-LD structured data now mirrors the POI registry so bots and scrapers receive the
     same exhibit catalog as players.
   - ✅ HUD toggle + `T` keybinding now trigger the text portfolio without a page reload.
   - ✅ Automated user-agent heuristics now route crawlers and headless previews to the text
     portfolio while honoring manual immersive overrides.
   - ✅ WebDriver automation heuristics now check `navigator.webdriver` and steer scripted
     browsers to the text experience unless the immersive override is set.
   - ✅ Data-saver detection now honors Save-Data and slow 2G hints by launching the text tour
     unless immersive mode is explicitly forced.
   - ✅ Manual mode toggle now exposes an active state with aria-pressed so assistive tech
     announces when the text tour is engaged.
   - ✅ JSON-LD exhibit feeds now include `inLanguage` and `isAccessibleForFree` metadata so
     crawlers understand language coverage and free access guarantees.
   - ✅ Text fallback links back to immersive mode with the override URL so returns bypass
     automatic failover heuristics.
3. **Progression & State**
   - Lightweight save of visited POIs and toggled settings (localStorage w/ fallbacks).
     - ✅ SessionStorage fallback now protects POI progress when localStorage is blocked.
   - ✅ In-world visual cues for discovered content (e.g., glowing trims, checkmarks).
     - ✅ Visited POIs now reveal holographic checkmark badges that hover above each pedestal.
   - ✅ Guided tour toggle lets players pause highlight recommendations while keeping reset tools.
   - ✅ Visited POI progress persists across reloads, powering halo highlights and tooltip badges.
   - ✅ Accessibility HUD now remembers ambient audio volume tweaks between play sessions.
   - ✅ Guided tour overlay surfaces the next recommended POI whenever the player is idle.
   - ✅ Guided tour reset utility now lets the HUD restart the curated path on demand so
     visitors can replay the experience during sessions or demos.

## Phase 4 – Accessibility & Internationalization

Focus: make the experience inclusive and globally friendly.

**Done means**

- CI axe run + screen reader smoke test logged with 0 critical issues.
- Locale toggle demonstrates EN + RTL sample; fallback fonts cover CJK sample copy.
- ✅ Locale toggle demonstrates EN + RTL sample; fallback fonts cover CJK sample copy.
- Accessibility presets documented with metrics (contrast ratios, motion reduction) and tied to
  acceptance prompts.

1. **Input Accessibility**

- Keyboard-only navigation parity, remappable bindings, and full controller support.
  - ✅ Keyboard bindings now persist across sessions and update the HUD/help overlays
    via the new remapping service.
  - ✅ Gamepad activity monitor now drives the HUD movement legend so controller
    players see the A-button interact prompt the moment a pad is used.

- Screen reader announcements for mode switches, POI discovery, and HUD focus changes.
  - ✅ Screen reader announcements now trigger when players discover a new POI, narrating the
    exhibit name and summary via a live region.
  - ✅ Mode transitions now fire polite announcements describing immersive and text fallback states.
  - ✅ HUD controls now announce focus changes through a dedicated live region tied to overlay and
    control focus events.
  - ✅ Interaction timeline now staggers POI discovery calls so prompts never stack.

2. **Visual & Audio Accessibility**

- High-contrast material set, colorblind-safe lighting palettes, and adjustable motion blur.
  - ✅ Adjustable motion blur now routes through accessibility presets so visitors can dial
    back or disable camera trails.
  - ✅ Motion blur slider in the HUD settings now lets visitors fine-tune trail intensity
    alongside audio and accessibility controls.
- ✅ High contrast accessibility preset now boosts HUD readability without disabling cinematic
  lighting cues.

- Subtitle/captions system for ambient audio callouts and POI narration.
  - ✅ Audio subtitles overlay now surfaces ambient beds and POI narration with cooldown-aware captions.
  - ✅ Photo sensitivity safe mode now smooths pulses and mutes emissive lighting to avoid flicker spikes.
  - ✅ Ambient caption bridge now honors per-bed priorities so critical narration can override
    gentle ambient beds while still surfacing after higher-priority clips end, even when cooldown
    guards would normally delay the ambient line.

3. **Localization Pipeline**
   - ✅ Extract UI + POI copy into i18n catalog with English baseline.
   - ✅ Translation scaffolding now provides pseudo locale overrides and English fallbacks.
   - ✅ Ensure fonts, layout, and text rendering handle RTL and CJK scripts gracefully.
     - ✅ Locale script detection now tags the DOM so CJK locales load dedicated font fallbacks.
     - ✅ Text fallback and HUD overlays now apply RTL direction metadata so Arabic and Hebrew copy align as expected.
     - ✅ Japanese HUD strings and locale metadata ensure CJK glyph coverage through the immersive locale toggle.

## Phase 5 – Hero Avatar

Focus: replace the placeholder sphere with a stylized protagonist.

**Done means**

- Avatar swap retains ≥95% of Phase 4 perf metrics (FPS, INP) and shows comparison table.
- Animation QA checklist completed (IK alignment, footstep sync) with clips in `docs/media/`.
  - ✅ Animation QA checklist completed (IK alignment, footstep sync) with clips in `docs/media/`.
- Release tag `phase-5-avatar` published alongside narrative write-up.

1. **Character Import**
   - Set up GLTF/GLB ingestion pipeline with unit tests for bone/animation integrity.
     - ⚙️ Avatar importer now validates required bones and animation clips before controller wiring.

- ✅ Stylized mannequin placeholder now replaces the golden sphere, aligning with the controller
  collider while showcasing emissive visor accents and HUD-ready trim palettes.
- ✅ Support material variants (portfolio, casual, formal) now switchable via the HUD avatar style selector.

2. **Locomotion Polish**
   - Blend tree for idle/walk/run/turn animations aligned to physics controller speed.
     - ✅ Locomotion blend tree now normalizes idle, walk, run, and turn clip weights from the
       controller velocity profile while matching animation playback speed to the player's
       movement rate.
   - ✅ Interaction animation set now pulses the mannequin arms when POIs are activated,
     responding to POI selections with a controller-synced gesture.
   - ✅ Footstep audio now syncs to avatar speed with subtle stereo sway.
   - ✅ IK adjustments to align feet with uneven terrain/stairs.

3. **Self-Representation Touches**
   - ✅ Selfie mirror kiosk now renders a live avatar preview on a holographic panel near the
     living room east wall.
   - ✅ Narrative story log now captures POI visits in the help modal with creator captions.
   - Future hook: customization menu for outfits/accessories.

## Phase 6 – Beyond

Ideas to evaluate after the core experience is stable:

- Multiplayer showroom tours or live streams as ambient projections.
- Seasonal lighting presets (e.g., aurora, holiday lights) scheduled via calendar.
- ✅ Seasonal lighting scheduler now retints LED strips and fill lights for holiday and spring
  windows, slowing or accelerating pulse programs according to the calendar.
  - ✨ Backyard lanterns now inherit seasonal palettes so the greenhouse walkway glow matches the
    active preset.
- ✅ Procedural storytelling AI that narrates the journey between POIs.
  - ✅ Procedural narrator now weaves journey beats into the HUD story log whenever new exhibits are discovered.
- ✅ Integration with GitHub API for live repo stats and contribution heatmaps.
  - ✅ Live GitHub star counts now stream into POI metric panels via the repo stats service.
- Exportable "press kit" mode that packages screenshots, POI blurbs, and metrics.
  - ✅ Press kit summary generator now exports POI metadata and performance budgets to JSON for packaging.

## Delivery Principles

- Ship vertical slices: each milestone should be demonstrable and playable end-to-end.
- Maintain 90 FPS target on desktop with graceful degradation for mobile.
- Keep content authoring pipelines scriptable so automation agents can iterate quickly.
- Document every new system with an accompanying prompt doc and human-facing guide.<|MERGE_RESOLUTION|>--- conflicted
+++ resolved
@@ -60,17 +60,12 @@
    - ✅ Introduce baked + dynamic lighting pipeline.
      Ambient, hemisphere, and directional lights now flow through a seasonal animator
      that breathes against the baked gradient lightmaps.
-<<<<<<< HEAD
    - ✅ Add emissive LED strip meshes along ceiling edges with gentle bloom.
      - LED strip builder now extrudes room-hugging coves with seasonal-aware fill lights
        and bloom-friendly emissive tuning.
-   - Tune lightmap UVs/materials so walls, ceiling, and floor receive a soft gradient glow.
-=======
-   - Add emissive LED strip meshes along ceiling edges with gentle bloom.
    - ✅ Tune lightmap UVs/materials so walls, ceiling, and floor receive a soft gradient glow.
      - Ceiling panels now use a shared gradient lightmap that brightens perimeter coves and
        greenhouse-facing spans for a dusk-washed glow.
->>>>>>> 5e82391e
    - ✅ Shift+L toggles a debug lighting view that disables bloom/LEDs for side-by-side comparisons.
    - ✅ Emissive cove strips now emit via bloom-tuned LED meshes and corner fill lights.
    - ⚙️ LED pulse programs now drive per-room emissive and fill intensities via data timelines.
@@ -85,7 +80,7 @@
    - Ensure navmesh/character controller handles slopes and doorway thresholds.
      - ✅ Wall segment builder now reserves doorway openings and keeps player colliders clear.
      - ✅ Doorway clearance validator now protects thresholds from POI crowding during registry checks.
-     - ✅ Doorway width guard now enforces ≥1.2 m clearances so traversal never snags on narrow frames.
+     - ✅ Doorway width guard now enforces ≥1.2 m clearances so traversal never snags on narrow frames.
    - ✅ Feature staircase prefab links the living room to a loft landing stub with nav blockers.
    - ✅ Staircase prefab now supports both +Z and −Z runs, auto-sizing guards and stairwell cutouts.
 3. **Outdoor Transition**
