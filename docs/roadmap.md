# Immersive Portfolio Roadmap

This roadmap breaks the evolution of the 3D portfolio into focused releases. Each milestone
builds on the previous one so the experience grows steadily while always remaining shippable.
The plan leans into agentic workflows: every deliverable is intentionally scoped so an
automation-friendly prompt (see `docs/prompts/`) can guide implementation.

## Delivery scoreboard

| Phase | Status         | Demo                | Key metrics                                               |
| ----- | -------------- | ------------------- | --------------------------------------------------------- |
| 0     | ✅ Shipped     | –                   | Baseline scene boots in <2s; bundle 1.1 MB gz.            |
| 1     | 🚧 In progress | _(tag after slice)_ | Target: p95 FPS ≥90 desktop / ≥60 Pixel 6; LCP <2.5s.     |
| 2     | 🗓️ Next        | _(tag after slice)_ | Target: ≥3 POIs w/ KPI impact notes + tooltips axe clean. |
| 3     | 🗓️ Next        | _(tag after slice)_ | Target: text fallback TTI <1.5s; HUD fully keyboardable.  |
| 4     | 🗓️ Next        | _(tag after slice)_ | Target: axe CI 0 critical; locale switch en+rtl.          |
| 5     | 🗓️ Next        | _(tag after slice)_ | Target: avatar swap ≤5% FPS regression; animation qa.     |

_Actions:_ cut a git tag + screenshot/GIF when each phase slices, update the table with a
metrics snapshot (Lighthouse CI, WebPageTest, telemetry). Numbers are privacy-respecting lab
captures; keep artifacts in `docs/metrics/`.

## Global success criteria

- **Performance budgets** – p95 FPS ≥90 on desktop class hardware and ≥60 on mid-range mobile;
  p95 INP <200 ms; LCP <2.5 s on fast 4G; initial interactive payload ≤1.5–2.0 MB gzipped.
- **Accessibility gates** – axe CI reports 0 critical violations; full keyboard/touch parity;
  HUD controls expose ARIA labels and 48 px touch targets.
- **Stability** – smoke build succeeds; console error budget stays at 0; Sentry (or console
  proxy) is clean in demo runs.
  - ✅ Console budget monitor now routes the scene to text mode when runtime errors exceed the
    zero-tolerance threshold and emits instrumentation events for telemetry hooks.
- **Failover** – auto redirect to text-only portfolio if WebGL is unavailable, memory
  heuristics fail (<1 GB), or FPS drops below 30 for 5s; provide manual toggle in HUD.
  - ✅ WebGL capability detection now routes unsupported browsers to the lightweight text view (also available via `?mode=text`)
  - ✅ Low-memory heuristic now routes devices reporting <1 GB via `navigator.deviceMemory`
    to the text experience while honoring `?mode=immersive&disablePerformanceFailover=1`
    overrides.
  - ✅ Runtime performance monitor now auto-switches to text mode after 5 s below 30 FPS.
  - ✅ Low-performance failover logs now surface min/p95 FPS and sample counts for telemetry handoff.

## Phase 0 – Foundations (Shipped)

- Baseline single-room scene with free-look camera.
- WASD/arrow and mobile joystick locomotion.
- Placeholder actor sphere.

## Phase 1 – Playable Home Shell

Focus: expand the environment while keeping navigation smooth.

**Done means**

- Traversal GIF + release tag published (`phase-1-alpha`).
- Perf sample captured (desktop + Pixel-class) meeting the global budgets.
- Lighting experiments documented in `docs/metrics/lighting.md` with before/after screenshots.
- Text fallback auto-trigger verified via scripted run (see failover criteria).

1. **Lighting Pass Alpha**
   - Introduce baked + dynamic lighting pipeline.
   - Add emissive LED strip meshes along ceiling edges with gentle bloom.
   - Tune lightmap UVs/materials so walls, ceiling, and floor receive a soft gradient glow.
   - ✅ Shift+L toggles a debug lighting view that disables bloom/LEDs for side-by-side comparisons.
   - ✅ Emissive cove strips now emit via bloom-tuned LED meshes and corner fill lights.
   - ⚙️ LED pulse programs now drive per-room emissive and fill intensities via data timelines.
   - ✨ Baked dusk lightmaps now bathe floors and walls in a gradient bounce wash that pairs with the LED strips.
   - ✨ Interior walls and fences now expose dedicated UV2 channels so future bakes stay artifact-free.
2. **House Footprint Layout**
   - Block out multiple rooms on the ground floor using modular wall/floor/ceiling pieces.
     - ✅ Modular ceiling panels now cap each ground-floor room with LED-friendly insets.
   - ✅ Cut simple doorway openings (no doors yet) between rooms and toward the backyard.
     - Doorway trim now frames each threshold.
   - ✅ Stub staircase volumes that connect to a placeholder second-floor landing.
   - Ensure navmesh/character controller handles slopes and doorway thresholds.
     - ✅ Wall segment builder now reserves doorway openings and keeps player colliders clear.
     - ✅ Doorway clearance validator now protects thresholds from POI crowding during registry checks.
     - ✅ Doorway width guard now enforces ≥1.2 m clearances so traversal never snags on narrow frames.
   - ✅ Feature staircase prefab links the living room to a loft landing stub with nav blockers.
   - ✅ Staircase prefab now supports both +Z and −Z runs, auto-sizing guards and stairwell cutouts.
3. **Outdoor Transition**
   - ✅ Sculpted backyard terrain plane and layered perimeter fence framing the dusk skybox.
   - ✅ Lighting probes and dusk reflections now wash the backyard with dusk-tinted bounce
     light and greenhouse glass highlights.
   - ✅ Hologram barrier signage now pulses with accessibility-aware gating while unfinished
     zones stage future exhibits.
   - ✅ Sculpted dusk backyard terrain with terraced pathing, perimeter fencing, and a gradient skybox.
   - ✅ Installed hologram barrier and signage to stage future backyard exhibits.
   - ✨ Lantern-lined walkway now guides the greenhouse approach with pulsing dusk beacons.
   - ✨ Firefly swarms now orbit the greenhouse walkway with accessibility-aware twinkle damping.
   - ✨ Gradient dusk sky dome now envelopes the backyard and animates the horizon glow.

## Phase 2 – Points of Interest (POIs)

Focus: anchor each highlighted project with an interactive artifact.

**Done means**

- ✅ Each POI card includes a one-line outcome metric (e.g., "Reduced p95 render 28%"), backed by
  links in `docs/case-studies/`.
- Tooltips overlay passes axe CI and keyboard focus audit.
- Release tag `phase-2-pois` ships with gallery screenshots + metrics table entry.

1. **POI Framework**
   - ✅ Create a data-driven registry for POIs (id, asset, interaction type, metadata).
     - ✅ Room-aware registry queries now expose `getByRoom(...)` for pedestals and HUD overlays.
   - ✅ 3D tooltip cards anchor POIs in world space, billboard to the camera, and reuse overlay copy.
   - ✅ Desktop pointer + keyboard selection loops share accessible focus targets and emit POI
     events, paving the path for gamepad + mid-air parity.

   - ✅ Data-driven registry now spawns holographic pedestals for Futuroptimist + Flywheel exhibits.
   - ✨ Pedestals fade in tooltips and halo guides as players enter their interaction radii.
   - ✅ Desktop pointer interaction manager highlights POIs and emits selection events.
   - ✅ Analytics hooks emit hover and selection lifecycle events for instrumentation pipelines.
   - ✅ Interaction manager now normalizes analytics injection so instrumentation fires when
     options are omitted in runtime wiring.
   - ✅ Accessibility overlay mirrors POI metadata in HTML so screen readers capture
     hover/selection state.
   - ✅ Registry validation enforces room bounds, unique ids, and safe spacing at build time.
   - ✅ Touch interactions now share the pointer pipeline so mobile taps mirror desktop focus.

2. **Interior Showpieces**
   - ✅ Wall-mounted TV with YouTube branding for the `futuroptimist` repo; approaching
     triggers a rich text popup with repo summary, star count, and CTA buttons.
   - ✅ Spinning flywheel centerpiece representing the `flywheel` repo; interaction spins
     faster, reveals tech stack, and links to docs.
     - ✨ Orbiting tech-stack chips now fade in with POI emphasis and highlight automation
       pillars around the rotor.
     - ✅ Docs callout glow now locks to POI selection, syncing rotor surges with interaction
       intent and spotlighting the flywheel docs CTA.
   - ✅ Studio desk with holographic terminal referencing `jobbot3000` automation lineage.
   - ✨ f2clipboard incident console now elevates the kitchen diagnostics POI with a
     holographic log ticker, clipboard callouts, and ambient halo lighting.
   - ✅ Sigma fabrication bench now anchors the kitchen Sigma POI with a glowing ESP32 AI pin,
     holographic spec sheet, and animated print arm choreography.
   - ✨ Wove tactile loom now weaves animated warp threads and a glowing shuttle to anchor the
     kitchen Wove POI with a tactile robotics vignette.
   - ✨ Wall-mounted Futuroptimist media wall now frames the living room POI with a branded
     screen, ambient shelf lighting, interaction clearance volume, and modular prefab wiring.
   - ✅ Spinning Flywheel kinetic hub built in the studio with responsive rotation, glowing
     orbitals, and an activation-driven tech stack + docs callout panel.
   - ✅ Studio Jobbot terminal desk now projects live automation telemetry via orbiting data
     shards and anchors the Jobbot3000 POI with reactive lighting and diagnostics beacons.
     - ✨ Orbiting data shards now sync their emissive sweeps with visitor emphasis pulses,
       echoing the HUD analytics glow rhythm.
   - ✨ Axel quest navigator tabletop now charts backlog quests with holographic rings and
     momentum beacons around the studio tracker POI.
   - ✨ Gitshelves living room array now tessellates commit shelves with streak-reactive glow
     columns and nightly sync signage.
3. **Backyard Exhibits**
   - ✅ Launch-ready model rocket for `DSPACE`, complete with illuminated launch pad, pulsing
     caution halo, countdown-ready stance, and an interactive POI that links to the mission log.
   - ✅ Aluminum extrusion greenhouse inspired by `sugarkube`, complete with animated solar
     trackers, pulsing grow lights, interior planter beds, and a koi pond plinth with shimmering
     ripple shaders.
     - ✅ Sugarkube greenhouse POI now surfaces automation metrics and dual CTAs in the registry.
       - ✅ Ambient audio beds (crickets, greenhouse chimes) now use smoothstep falloff so volume
         eases in based on player proximity.
   - ✨ PR Reaper triage console now anchors the backyard ops POI with holographic sweeps,
     caution-lit walkways, and log review surfaces.
     - ✅ Caution-lit walkway now pulses with triage emphasis cues and honors accessibility
       motion dampening scales.

## Phase 3 – Interface & Modes

Focus: unify user controls and ensure graceful fallback experiences.

**Done means**

- README front matter surfaces "Play demo" link + 30–45 s capture; text fallback call-out sits
  next to the link.
- HUD overlay achieves full keyboard/touch parity; interaction audit recorded in
  `docs/metrics/accessibility.md`.
- Lab run logs (Lighthouse CI) show text mode TTI <1.5 s and immersive mode LCP <2.5 s.

1. **HUD Layer**
   - ✅ Responsive overlay with movement legend, interaction prompt, and help modal.
   - ✅ Movement legend now detects the last input method (keyboard, mouse, or touch) and
     refreshes the interact prompt copy so players always see the relevant control hint.
   - ✅ Contextual interact prompts now pull localized action copy into the HUD legend and
     on-screen controls so exhibits advertise the right verb (inspect vs activate).
   - ✅ Movement legend now updates HUD screen reader announcements whenever interact prompts
     change, keeping keyboard and assistive tech guidance aligned with on-screen cues.
   - ✅ Help modal opens from the HUD button or `H`/`?` hotkeys and surfaces controls,
     accessibility tips, and failover guidance.
   - ✅ Help modal open and close events now announce their state to screen readers so
     keyboard visitors know when the panel is active.
   - ✅ Accessibility HUD presets now expose Standard, Calm, and Photosensitive-safe modes
     that soften bloom, ease emissives, duck ambient audio, and boost HUD contrast.
     - ✅ Graphics HUD presets let players choose Cinematic, Balanced, or Performance modes
       that retune bloom, LED lighting, and pixel ratio for their device.
   - ✅ Ambient audio HUD now exposes a mute toggle and keyboard-friendly volume slider.
   - ✅ Mobile HUD layout now lifts instructional overlays above the joystick
     safe zone so touch movement remains unobstructed.
2. **Experience Toggle**
   - Mode switch between immersive 3D view and a fast-loading text portfolio.
   - ✅ Detect low-end/no-JS/scraper clients and auto-route to static mode.
   - ✅ Share canonical content via structured data (JSON-LD) for SEO and bots.
   - ✅ CollectionPage metadata now declares the immersive ItemList as the page's main
     entity so crawlers index the exhibit tour accurately.
   - ✅ JSON-LD ItemList now advertises canonical site URLs plus publisher/author metadata.
     Logo references ensure search surfaces attribute exhibits correctly.
   - ✅ JSON-LD structured data now mirrors the POI registry so bots and scrapers receive the
     same exhibit catalog as players.
   - ✅ HUD toggle + `T` keybinding now trigger the text portfolio without a page reload.
   - ✅ Automated user-agent heuristics now route crawlers and headless previews to the text
     portfolio while honoring manual immersive overrides.
   - ✅ WebDriver automation heuristics now check `navigator.webdriver` and steer scripted
     browsers to the text experience unless the immersive override is set.
   - ✅ Data-saver detection now honors Save-Data and slow 2G hints by launching the text tour
     unless immersive mode is explicitly forced.
   - ✅ Manual mode toggle now exposes an active state with aria-pressed so assistive tech
     announces when the text tour is engaged.
   - ✅ JSON-LD exhibit feeds now include `inLanguage` and `isAccessibleForFree` metadata so
     crawlers understand language coverage and free access guarantees.
   - ✅ Text fallback links back to immersive mode with the override URL so returns bypass
     automatic failover heuristics.
3. **Progression & State**
   - Lightweight save of visited POIs and toggled settings (localStorage w/ fallbacks).
     - ✅ SessionStorage fallback now protects POI progress when localStorage is blocked.
   - ✅ In-world visual cues for discovered content (e.g., glowing trims, checkmarks).
     - ✅ Visited POIs now reveal holographic checkmark badges that hover above each pedestal.
<<<<<<< HEAD
   - ✅ Guided tour toggle lets players pause highlight recommendations while keeping reset tools.
=======
   - ✅ Optional guided tour mode that highlights the next recommended POI.
>>>>>>> 783ce247
   - ✅ Visited POI progress persists across reloads, powering halo highlights and tooltip badges.
   - ✅ Accessibility HUD now remembers ambient audio volume tweaks between play sessions.
   - ✅ Guided tour overlay surfaces the next recommended POI whenever the player is idle.
   - ✅ Guided tour reset utility now lets the HUD restart the curated path on demand so
     visitors can replay the experience during sessions or demos.

## Phase 4 – Accessibility & Internationalization

Focus: make the experience inclusive and globally friendly.

**Done means**

- CI axe run + screen reader smoke test logged with 0 critical issues.
- Locale toggle demonstrates EN + RTL sample; fallback fonts cover CJK sample copy.
- ✅ Locale toggle demonstrates EN + RTL sample; fallback fonts cover CJK sample copy.
- Accessibility presets documented with metrics (contrast ratios, motion reduction) and tied to
  acceptance prompts.

1. **Input Accessibility**

- Keyboard-only navigation parity, remappable bindings, and full controller support.
  - ✅ Keyboard bindings now persist across sessions and update the HUD/help overlays
    via the new remapping service.
  - ✅ Gamepad activity monitor now drives the HUD movement legend so controller
    players see the A-button interact prompt the moment a pad is used.

- Screen reader announcements for mode switches, POI discovery, and HUD focus changes.
  - ✅ Screen reader announcements now trigger when players discover a new POI, narrating the
    exhibit name and summary via a live region.
  - ✅ Mode transitions now fire polite announcements describing immersive and text fallback states.
  - ✅ HUD controls now announce focus changes through a dedicated live region tied to overlay and
    control focus events.
  - ✅ Interaction timeline now staggers POI discovery calls so prompts never stack.

2. **Visual & Audio Accessibility**

- High-contrast material set, colorblind-safe lighting palettes, and adjustable motion blur.
  - ✅ Adjustable motion blur now routes through accessibility presets so visitors can dial
    back or disable camera trails.
  - ✅ Motion blur slider in the HUD settings now lets visitors fine-tune trail intensity
    alongside audio and accessibility controls.
- ✅ High contrast accessibility preset now boosts HUD readability without disabling cinematic
  lighting cues.

- Subtitle/captions system for ambient audio callouts and POI narration.
  - ✅ Audio subtitles overlay now surfaces ambient beds and POI narration with cooldown-aware captions.
  - ✅ Photo sensitivity safe mode now smooths pulses and mutes emissive lighting to avoid flicker spikes.
  - ✅ Ambient caption bridge now honors per-bed priorities so critical narration can override
    gentle ambient beds while still surfacing after higher-priority clips end, even when cooldown
    guards would normally delay the ambient line.

3. **Localization Pipeline**
   - ✅ Extract UI + POI copy into i18n catalog with English baseline.
   - ✅ Translation scaffolding now provides pseudo locale overrides and English fallbacks.
   - ✅ Ensure fonts, layout, and text rendering handle RTL and CJK scripts gracefully.
     - ✅ Locale script detection now tags the DOM so CJK locales load dedicated font fallbacks.
     - ✅ Text fallback and HUD overlays now apply RTL direction metadata so Arabic and Hebrew copy align as expected.
     - ✅ Japanese HUD strings and locale metadata ensure CJK glyph coverage through the immersive locale toggle.

## Phase 5 – Hero Avatar

Focus: replace the placeholder sphere with a stylized protagonist.

**Done means**

- Avatar swap retains ≥95% of Phase 4 perf metrics (FPS, INP) and shows comparison table.
- Animation QA checklist completed (IK alignment, footstep sync) with clips in `docs/media/`.
  - ✅ Animation QA checklist completed (IK alignment, footstep sync) with clips in `docs/media/`.
- Release tag `phase-5-avatar` published alongside narrative write-up.

1. **Character Import**
   - Set up GLTF/GLB ingestion pipeline with unit tests for bone/animation integrity.
     - ⚙️ Avatar importer now validates required bones and animation clips before controller wiring.

- ✅ Stylized mannequin placeholder now replaces the golden sphere, aligning with the controller
  collider while showcasing emissive visor accents and HUD-ready trim palettes.
- ✅ Support material variants (portfolio, casual, formal) now switchable via the HUD avatar style selector.

2. **Locomotion Polish**
   - Blend tree for idle/walk/run/turn animations aligned to physics controller speed.
     - ✅ Locomotion blend tree now normalizes idle, walk, run, and turn clip weights from the
       controller velocity profile while matching animation playback speed to the player's
       movement rate.
   - ✅ Interaction animation set now pulses the mannequin arms when POIs are activated,
     responding to POI selections with a controller-synced gesture.
   - ✅ Footstep audio now syncs to avatar speed with subtle stereo sway.
   - ✅ IK adjustments to align feet with uneven terrain/stairs.

3. **Self-Representation Touches**
   - ✅ Selfie mirror kiosk now renders a live avatar preview on a holographic panel near the
     living room east wall.
   - ✅ Narrative story log now captures POI visits in the help modal with creator captions.
   - Future hook: customization menu for outfits/accessories.

## Phase 6 – Beyond

Ideas to evaluate after the core experience is stable:

- Multiplayer showroom tours or live streams as ambient projections.
- Seasonal lighting presets (e.g., aurora, holiday lights) scheduled via calendar.
- ✅ Seasonal lighting scheduler now retints LED strips and fill lights for holiday and spring
  windows, slowing or accelerating pulse programs according to the calendar.
  - ✨ Backyard lanterns now inherit seasonal palettes so the greenhouse walkway glow matches the
    active preset.
- ✅ Procedural storytelling AI that narrates the journey between POIs.
  - ✅ Procedural narrator now weaves journey beats into the HUD story log whenever new exhibits are discovered.
- Integration with GitHub API for live repo stats and contribution heatmaps.
- Exportable "press kit" mode that packages screenshots, POI blurbs, and metrics.
  - ✅ Press kit summary generator now exports POI metadata and performance budgets to JSON for packaging.

## Delivery Principles

- Ship vertical slices: each milestone should be demonstrable and playable end-to-end.
- Maintain 90 FPS target on desktop with graceful degradation for mobile.
- Keep content authoring pipelines scriptable so automation agents can iterate quickly.
- Document every new system with an accompanying prompt doc and human-facing guide.<|MERGE_RESOLUTION|>--- conflicted
+++ resolved
@@ -166,11 +166,11 @@
 
 **Done means**
 
-- README front matter surfaces "Play demo" link + 30–45 s capture; text fallback call-out sits
+- README front matter surfaces "Play demo" link + 30–45 s capture; text fallback call-out sits
   next to the link.
 - HUD overlay achieves full keyboard/touch parity; interaction audit recorded in
   `docs/metrics/accessibility.md`.
-- Lab run logs (Lighthouse CI) show text mode TTI <1.5 s and immersive mode LCP <2.5 s.
+- Lab run logs (Lighthouse CI) show text mode TTI <1.5 s and immersive mode LCP <2.5 s.
 
 1. **HUD Layer**
    - ✅ Responsive overlay with movement legend, interaction prompt, and help modal.
@@ -219,11 +219,7 @@
      - ✅ SessionStorage fallback now protects POI progress when localStorage is blocked.
    - ✅ In-world visual cues for discovered content (e.g., glowing trims, checkmarks).
      - ✅ Visited POIs now reveal holographic checkmark badges that hover above each pedestal.
-<<<<<<< HEAD
    - ✅ Guided tour toggle lets players pause highlight recommendations while keeping reset tools.
-=======
-   - ✅ Optional guided tour mode that highlights the next recommended POI.
->>>>>>> 783ce247
    - ✅ Visited POI progress persists across reloads, powering halo highlights and tooltip badges.
    - ✅ Accessibility HUD now remembers ambient audio volume tweaks between play sessions.
    - ✅ Guided tour overlay surfaces the next recommended POI whenever the player is idle.
