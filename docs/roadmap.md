--- conflicted
+++ resolved
@@ -106,19 +106,11 @@
    - ✨ Studio Jobbot terminal desk projects live automation telemetry via a holographic console
      and anchors the Jobbot3000 POI with reactive lighting and diagnostics beacons.
 3. **Backyard Exhibits**
-<<<<<<< HEAD
-   - ✨ Launch-ready model rocket for `dspace`, complete with illuminated launch pad, caution halo, and countdown-ready stance.
-
-- ✨ Aluminum extrusion greenhouse inspired by `sugarkube`, complete with animated solar
-  trackers, pulsing grow lights, interior planter beds, and a koi pond plinth.
-- ✨ Ambient audio beds (crickets, hum) that fade based on player proximity.
-=======
    - ✨ Launch-ready model rocket for `dspace`, complete with illuminated launch pad, caution halo,
      countdown-ready stance, and an interactive POI that links to the mission log.
-   - Aluminum extrusion greenhouse inspired by `sugarkube`, including animated solar panels,
-     grow lights, plants, and koi pond voxels.
+   - ✨ Aluminum extrusion greenhouse inspired by `sugarkube`, complete with animated solar
+     trackers, pulsing grow lights, interior planter beds, and a koi pond plinth.
    - ✨ Ambient audio beds (crickets, hum) that fade based on player proximity.
->>>>>>> faac8615
 
 ## Phase 3 – Interface & Modes
 
