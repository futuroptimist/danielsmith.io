# Immersive Portfolio Roadmap

This roadmap breaks the evolution of the 3D portfolio into focused releases. Each milestone
builds on the previous one so the experience grows steadily while always remaining shippable.
The plan leans into agentic workflows: every deliverable is intentionally scoped so an
automation-friendly prompt (see `docs/prompts/`) can guide implementation.

## Delivery scoreboard

| Phase | Status         | Demo                | Key metrics                                               |
| ----- | -------------- | ------------------- | --------------------------------------------------------- |
| 0     | ✅ Shipped     | –                   | Baseline scene boots in <2s; bundle 1.1 MB gz.            |
| 1     | 🚧 In progress | _(tag after slice)_ | Target: p95 FPS ≥90 desktop / ≥60 Pixel 6; LCP <2.5s.     |
| 2     | 🗓️ Next        | _(tag after slice)_ | Target: ≥3 POIs w/ KPI impact notes + tooltips axe clean. |
| 3     | 🗓️ Next        | _(tag after slice)_ | Target: text fallback TTI <1.5s; HUD fully keyboardable.  |
| 4     | 🗓️ Next        | _(tag after slice)_ | Target: axe CI 0 critical; locale switch en+rtl.          |
| 5     | 🗓️ Next        | _(tag after slice)_ | Target: avatar swap ≤5% FPS regression; animation qa.     |

_Actions:_ cut a git tag + screenshot/GIF when each phase slices, update the table with a
metrics snapshot (Lighthouse CI, WebPageTest, telemetry). Numbers are privacy-respecting lab
captures; keep artifacts in `docs/metrics/`.

## Global success criteria

- **Performance budgets** – p95 FPS ≥90 on desktop class hardware and ≥60 on mid-range mobile;
  p95 INP <200 ms; LCP <2.5 s on fast 4G; initial interactive payload ≤1.5–2.0 MB gzipped.
- **Accessibility gates** – axe CI reports 0 critical violations; full keyboard/touch parity;
  HUD controls expose ARIA labels and 48 px touch targets.
- **Stability** – smoke build succeeds; console error budget stays at 0; Sentry (or console
  proxy) is clean in demo runs.
  - ✅ Console budget monitor now routes the scene to text mode when runtime errors exceed the
    zero-tolerance threshold and emits instrumentation events for telemetry hooks.
- **Failover** – auto redirect to text-only portfolio if WebGL is unavailable, memory
  heuristics fail (<1 GB), or FPS drops below 30 for 5s; provide manual toggle in HUD.
  - ✅ WebGL capability detection now routes unsupported browsers to the lightweight text view (also available via `?mode=text`)
  - ✅ Low-memory heuristic now routes devices reporting <1 GB via `navigator.deviceMemory`
    to the text experience while honoring `?mode=immersive&disablePerformanceFailover=1`
    overrides.
  - ✅ Runtime performance monitor now auto-switches to text mode after 5 s below 30 FPS.
  - ✅ Low-performance failover logs now surface min/p95 FPS and sample counts for telemetry handoff.

## Phase 0 – Foundations (Shipped)

- Baseline single-room scene with free-look camera.
- WASD/arrow and mobile joystick locomotion.
- Placeholder actor sphere.

## Phase 1 – Playable Home Shell

Focus: expand the environment while keeping navigation smooth.

**Done means**

- Traversal GIF + release tag published (`phase-1-alpha`).
- Perf sample captured (desktop + Pixel-class) meeting the global budgets.
- Lighting experiments documented in `docs/metrics/lighting.md` with before/after screenshots.
- Text fallback auto-trigger verified via scripted run (see failover criteria).

1. **Lighting Pass Alpha**
   - ✅ Introduce baked + dynamic lighting pipeline.
     Ambient, hemisphere, and directional lights now flow through a seasonal animator
     that breathes against the baked gradient lightmaps.
   - ✅ Add emissive LED strip meshes along ceiling edges with gentle bloom.
     - LED strip builder now extrudes room-hugging coves with seasonal-aware fill lights
       and bloom-friendly emissive tuning.
   - ✅ Tune lightmap UVs/materials so walls, ceiling, and floor receive a soft gradient glow.
     - Ceiling panels now use a shared gradient lightmap that brightens perimeter coves and
       greenhouse-facing spans for a dusk-washed glow.
   - ✅ Shift+L toggles a debug lighting view that disables bloom/LEDs for side-by-side comparisons.
   - ✅ Emissive cove strips now emit via bloom-tuned LED meshes and corner fill lights.
   - ✅ LED pulse programs now drive per-room emissive and fill intensities via data timelines.
     - Timeline data in `ROOM_LED_TIMELINES` powers the animator so lighting palettes stay editable without code changes.
   - ✨ Baked dusk lightmaps now bathe floors and walls in a gradient bounce wash that pairs with the LED strips.
     - ✅ Lightmap bounce animator now syncs baked intensities with LED pulse programs while
       honoring accessibility pulse damping preferences.
   - ✨ Interior walls and fences now expose dedicated UV2 channels so future bakes stay artifact-free.
2. **House Footprint Layout**
   - Block out multiple rooms on the ground floor using modular wall/floor/ceiling pieces.
     - ✅ Modular ceiling panels now cap each ground-floor room with LED-friendly insets.
   - ✅ Cut simple doorway openings (no doors yet) between rooms and toward the backyard.
     - Doorway trim now frames each threshold.
   - ✅ Stub staircase volumes that connect to a placeholder second-floor landing.
   - Ensure navmesh/character controller handles slopes and doorway thresholds.
     - ✅ Wall segment builder now reserves doorway openings and keeps player colliders clear.
     - ✅ Doorway clearance validator now protects thresholds from POI crowding during registry checks.
     - ✅ Doorway width guard now enforces ≥1.2 m clearances so traversal never snags on narrow frames.
   - ✅ Feature staircase prefab links the living room to a loft landing stub with nav blockers.
   - ✅ Staircase prefab now supports both +Z and −Z runs, auto-sizing guards and stairwell cutouts.
3. **Outdoor Transition**
   - ✅ Sculpted backyard terrain plane and layered perimeter fence framing the dusk skybox.
   - ✅ Lighting probes and dusk reflections now wash the backyard with dusk-tinted bounce
     light and greenhouse glass highlights.
   - ✅ Hologram barrier signage now pulses with accessibility-aware gating while unfinished
     zones stage future exhibits.
   - ✅ Sculpted dusk backyard terrain with terraced pathing, perimeter fencing, and a gradient skybox.
   - ✅ Installed hologram barrier and signage to stage future backyard exhibits.
   - ✨ Lantern-lined walkway now guides the greenhouse approach with pulsing dusk beacons.
   - ✨ Firefly swarms now orbit the greenhouse walkway with accessibility-aware twinkle damping.
<<<<<<< HEAD
   - ✅ Fiber-optic pathway guides now trace the greenhouse approach with seasonal-aware pulses
     that sweep toward the greenhouse while honoring accessibility damping scales.
   - ✅ Dusk pollen motes now drift along the greenhouse walkway with accessibility-aware swirl
     damping for calm-mode visitors.
=======
   - ✨ Fiber-optic pathway guides now trace the greenhouse approach with seasonal-aware pulses
     that honor accessibility damping scales.
   - ✅ Dusk pollen motes now drift along the greenhouse walkway in layered bands with
     accessibility-aware swirl damping for calm-mode visitors.
>>>>>>> 7a255e8f
   - ✅ Seasonal presets now retint the dusk pollen motes so backyard event palettes stay in sync
     with ambient lighting.
   - ✨ Gradient dusk sky dome now envelopes the backyard and animates the horizon glow.

## Phase 2 – Points of Interest (POIs)

Focus: anchor each highlighted project with an interactive artifact.

**Done means**

- ✅ Each POI card includes a one-line outcome metric (e.g., "Reduced p95 render 28%"), backed by
  links in `docs/case-studies/`.
- Tooltips overlay passes axe CI and keyboard focus audit.
- Release tag `phase-2-pois` ships with gallery screenshots + metrics table entry.

1. **POI Framework**
   - ✅ Create a data-driven registry for POIs (id, asset, interaction type, metadata).
     - ✅ Room-aware registry queries now expose `getByRoom(...)` for pedestals and HUD overlays.
   - ✅ 3D tooltip cards anchor POIs in world space, billboard to the camera, and reuse overlay copy.
   - ✅ Desktop pointer + keyboard selection loops share accessible focus targets and emit POI
     events, paving the path for gamepad + mid-air parity.

   - ✅ Data-driven registry now spawns holographic pedestals for Futuroptimist + Flywheel exhibits.
   - ✅ Pedestals fade in tooltips and halo guides as players enter their interaction radii.
   - ✅ Desktop pointer interaction manager highlights POIs and emits selection events.
   - ✅ Analytics hooks emit hover and selection lifecycle events for instrumentation pipelines.
   - ✅ Interaction manager now normalizes analytics injection so instrumentation fires when
     options are omitted in runtime wiring.
   - ✅ Accessibility overlay mirrors POI metadata in HTML so screen readers capture
     hover/selection state.
   - ✅ Registry validation enforces room bounds, unique ids, and safe spacing at build time.
   - ✅ Touch interactions now share the pointer pipeline so mobile taps mirror desktop focus.

2. **Interior Showpieces**
   - ✅ Wall-mounted TV with YouTube branding for the `futuroptimist` repo; approaching
     triggers a rich text popup with repo summary, star count, and CTA buttons.
   - ✅ Spinning flywheel centerpiece representing the `flywheel` repo; interaction spins
     faster, reveals tech stack, and links to docs.
     - ✨ Orbiting tech-stack chips now fade in with POI emphasis and highlight automation
       pillars around the rotor.
     - ✅ Docs callout glow now locks to POI selection, syncing rotor surges with interaction
       intent and spotlighting the flywheel docs CTA.
   - ✅ Studio desk with holographic terminal referencing `jobbot3000` automation lineage.
   - ✨ f2clipboard incident console now elevates the kitchen diagnostics POI with a
     holographic log ticker, clipboard callouts, and ambient halo lighting.
   - ✅ Sigma fabrication bench now anchors the kitchen Sigma POI with a glowing ESP32 AI pin,
     holographic spec sheet, and animated print arm choreography.
   - ✨ Wove tactile loom now weaves animated warp threads and a glowing shuttle to anchor the
     kitchen Wove POI with a tactile robotics vignette.
   - ✨ Wall-mounted Futuroptimist media wall now frames the living room POI with a branded
     screen, ambient shelf lighting, interaction clearance volume, and modular prefab wiring.
   - ✅ Spinning Flywheel kinetic hub built in the studio with responsive rotation, glowing
     orbitals, and an activation-driven tech stack + docs callout panel.
   - ✅ Studio Jobbot terminal desk now projects live automation telemetry via orbiting data
     shards and anchors the Jobbot3000 POI with reactive lighting and diagnostics beacons.
     - ✨ Orbiting data shards now sync their emissive sweeps with visitor emphasis pulses,
       echoing the HUD analytics glow rhythm.
   - ✨ Axel quest navigator tabletop now charts backlog quests with holographic rings and
     momentum beacons around the studio tracker POI.
   - ✅ Gitshelves living room array now tessellates commit shelves with streak-reactive glow
     columns and nightly sync signage.
3. **Backyard Exhibits**
   - ✅ Launch-ready model rocket for `DSPACE`, complete with illuminated launch pad, pulsing
     caution halo, countdown-ready stance, and an interactive POI that links to the mission log.
   - ✅ Aluminum extrusion greenhouse inspired by `sugarkube`, complete with animated solar
     trackers, pulsing grow lights, interior planter beds, and a koi pond plinth with shimmering
     ripple shaders.
     - ✅ Sugarkube greenhouse POI now surfaces automation metrics and dual CTAs in the registry.
       - ✅ Ambient audio beds (crickets, greenhouse chimes) now use smoothstep falloff so volume
         eases in based on player proximity.
   - ✨ PR Reaper triage console now anchors the backyard ops POI with holographic sweeps,
     caution-lit walkways, and log review surfaces.
     - ✅ Caution-lit walkway now pulses with triage emphasis cues and honors accessibility
       motion dampening scales.
     - ✅ Incident console log displays now stream Codex triage updates with emphasis-aware
       glow and calm-mode ticker damping.

## Phase 3 – Interface & Modes

Focus: unify user controls and ensure graceful fallback experiences.

**Done means**

- README front matter surfaces "Play demo" link + 30–45 s capture; text fallback call-out sits
  next to the link.
- HUD overlay achieves full keyboard/touch parity; interaction audit recorded in
  `docs/metrics/accessibility.md`.
- Lab run logs (Lighthouse CI) show text mode TTI <1.5 s and immersive mode LCP <2.5 s.

1. **HUD Layer**
   - ✅ Responsive overlay with movement legend, interaction prompt, and help modal.
   - ✅ Movement legend now detects the last input method (keyboard, mouse, or touch) and
     refreshes the interact prompt copy so players always see the relevant control hint.
   - ✅ Contextual interact prompts now pull localized action copy into the HUD legend and
     on-screen controls so exhibits advertise the right verb (inspect vs activate).
   - ✅ Movement legend now updates HUD screen reader announcements whenever interact prompts
     change, keeping keyboard and assistive tech guidance aligned with on-screen cues.
   - ✅ Help modal opens from the HUD button or `H`/`?` hotkeys and surfaces controls,
     accessibility tips, and failover guidance.
   - ✅ Help modal open and close events now announce their state to screen readers so
     keyboard visitors know when the panel is active.
   - ✅ Accessibility HUD presets now expose Standard, Calm, and Photosensitive-safe modes
     that soften bloom, ease emissives, duck ambient audio, and boost HUD contrast.
     - ✅ Graphics HUD presets let players choose Cinematic, Balanced, or Performance modes
       that retune bloom, LED lighting, and pixel ratio for their device.
   - ✅ Ambient audio HUD now exposes a mute toggle and keyboard-friendly volume slider.
   - ✅ Mobile HUD layout now lifts instructional overlays above the joystick
     safe zone so touch movement remains unobstructed.
2. **Experience Toggle**
   - Mode switch between immersive 3D view and a fast-loading text portfolio.
     - ✅ Manual text mode selections now persist across visits so returning players stay in their preferred experience.
     - ✅ Automated heuristics now catch Node.js fetch/axios and Go HTTP clients so scripted
       crawlers land on the text tour reliably.
   - ✅ Detect low-end/no-JS/scraper clients and auto-route to static mode.
   - ✅ Share canonical content via structured data (JSON-LD) for SEO and bots.
   - ✅ CollectionPage metadata now declares the immersive ItemList as the page's main
     entity so crawlers index the exhibit tour accurately.
   - ✅ JSON-LD ItemList now advertises canonical site URLs plus publisher/author metadata.
     Logo references ensure search surfaces attribute exhibits correctly.
   - ✅ JSON-LD structured data now mirrors the POI registry so bots and scrapers receive the
     same exhibit catalog as players.
   - ✅ HUD toggle + `T` keybinding now trigger the text portfolio without a page reload.
   - ✅ Automated user-agent heuristics now route crawlers and headless previews to the text
     portfolio while honoring manual immersive overrides.
   - ✅ WebDriver automation heuristics now check `navigator.webdriver` and steer scripted
     browsers to the text experience unless the immersive override is set.
   - ✅ Data-saver detection now honors Save-Data and slow 2G hints by launching the text tour
     unless immersive mode is explicitly forced.
   - ✅ Manual mode toggle now exposes an active state with aria-pressed so assistive tech
     announces when the text tour is engaged.
   - ✅ Text mode toggle copy now sources localized strings from the i18n catalog so HUD labels
     update immediately when visitors switch locales.
   - ✅ JSON-LD exhibit feeds now include `inLanguage` and `isAccessibleForFree` metadata so
     crawlers understand language coverage and free access guarantees.
   - ✅ Text fallback links back to immersive mode with the override URL so returns bypass
     automatic failover heuristics.
   - ✅ Text mode URL builder now normalizes canonical share links so `?mode=text` appends
     cleanly even when queries or hash fragments already exist.
3. **Progression & State**
   - Lightweight save of visited POIs and toggled settings (localStorage w/ fallbacks).
     - ✅ SessionStorage fallback now protects POI progress when localStorage is blocked.
   - ✅ In-world visual cues for discovered content (e.g., glowing trims, checkmarks).
     - ✅ Visited POIs now reveal holographic checkmark badges that hover above each pedestal.
   - ✅ Guided tour toggle lets players pause highlight recommendations while keeping reset tools.
   - ✅ Visited POI progress persists across reloads, powering halo highlights and tooltip badges.
   - ✅ Accessibility HUD now remembers ambient audio volume tweaks between play sessions.
   - ✅ Guided tour overlay surfaces the next recommended POI whenever the player is idle.
   - ✅ Guided tour reset utility now lets the HUD restart the curated path on demand so
     visitors can replay the experience during sessions or demos.

## Phase 4 – Accessibility & Internationalization

Focus: make the experience inclusive and globally friendly.

**Done means**

- CI axe run + screen reader smoke test logged with 0 critical issues.
- Locale toggle demonstrates EN + RTL sample; fallback fonts cover CJK sample copy.
- ✅ Locale toggle demonstrates EN + RTL sample; fallback fonts cover CJK sample copy.
- Accessibility presets documented with metrics (contrast ratios, motion reduction) and tied to
  acceptance prompts.

1. **Input Accessibility**

- Keyboard-only navigation parity, remappable bindings, and full controller support.
  - ✅ Keyboard bindings now persist across sessions and update the HUD/help overlays
    via the new remapping service.
  - ✅ Gamepad activity monitor now drives the HUD movement legend so controller
    players see the A-button interact prompt the moment a pad is used.

- Screen reader announcements for mode switches, POI discovery, and HUD focus changes.
  - ✅ Screen reader announcements now trigger when players discover a new POI, narrating the
    exhibit name and summary via a live region.
  - ✅ Mode transitions now fire polite announcements describing immersive and text fallback states.
  - ✅ HUD controls now announce focus changes through a dedicated live region tied to overlay and
    control focus events.
  - ✅ Interaction timeline now staggers POI discovery calls so prompts never stack.

2. **Visual & Audio Accessibility**

- High-contrast material set, colorblind-safe lighting palettes, and adjustable motion blur.
  - ✅ Adjustable motion blur now routes through accessibility presets so visitors can dial
    back or disable camera trails.
  - ✅ Motion blur slider in the HUD settings now lets visitors fine-tune trail intensity
    alongside audio and accessibility controls.
- ✅ High contrast accessibility preset now boosts HUD readability without disabling cinematic
  lighting cues.

- Subtitle/captions system for ambient audio callouts and POI narration.
  - ✅ Audio subtitles overlay now surfaces ambient beds and POI narration with cooldown-aware captions.
  - ✅ Subtitle queue now sequences overlapping ambient and narration clips so lower-priority
    callouts surface once higher-priority events finish.
- ✅ Photo sensitivity safe mode now smooths pulses and mutes emissive lighting to avoid flicker spikes.
- ✅ Ambient caption bridge now honors per-bed priorities so critical narration can override
  gentle ambient beds while still surfacing after higher-priority clips end, even when cooldown
  guards would normally delay the ambient line.
- ✅ Ambient audio HUD now announces mute state and current levels so screen readers surface
  volume changes with or without sound enabled.

3. **Localization Pipeline**
   - ✅ Extract UI + POI copy into i18n catalog with English baseline.
   - ✅ Translation scaffolding now provides pseudo locale overrides and English fallbacks.
   - ✅ Ensure fonts, layout, and text rendering handle RTL and CJK scripts gracefully.
     - ✅ Locale script detection now tags the DOM so CJK locales load dedicated font fallbacks.
     - ✅ Text fallback and HUD overlays now apply RTL direction metadata so Arabic and Hebrew copy align as expected.
     - ✅ Japanese HUD strings and locale metadata ensure CJK glyph coverage through the immersive locale toggle.

## Phase 5 – Hero Avatar

Focus: replace the placeholder sphere with a stylized protagonist.

**Done means**

- Avatar swap retains ≥95% of Phase 4 perf metrics (FPS, INP) and shows comparison table.
- Animation QA checklist completed (IK alignment, footstep sync) with clips in `docs/media/`.
  - ✅ Animation QA checklist completed (IK alignment, footstep sync) with clips in `docs/media/`.
- Release tag `phase-5-avatar` published alongside narrative write-up.

1. **Character Import**
   - ✅ Set up GLTF/GLB ingestion pipeline with unit tests for bone/animation integrity.
     - ✅ Avatar importer now validates required bones and animation clips before controller wiring.
     - ✅ Avatar asset pipeline enforces unit scale and validates skeleton root integrity.
     - ✅ Console loader hook lets us validate hero avatar GLBs without wiring runtime meshes.

- ✅ Stylized mannequin placeholder now replaces the golden sphere, aligning with the controller
  collider while showcasing emissive visor accents and HUD-ready trim palettes.
- ✅ Support material variants (portfolio, casual, formal) now switchable via the HUD avatar style selector.

2. **Locomotion Polish**
   - Blend tree for idle/walk/run/turn animations aligned to physics controller speed.
     - ✅ Locomotion blend tree now normalizes idle, walk, run, and turn clip weights from the
       controller velocity profile while matching animation playback speed to the player's
       movement rate.
   - ✅ Interaction animation set now pulses the mannequin arms when POIs are activated,
     responding to POI selections with a controller-synced gesture.
   - ✅ Footstep audio now syncs to avatar speed with subtle stereo sway.
   - ✅ IK adjustments to align feet with uneven terrain/stairs.

3. **Self-Representation Touches**
   - ✅ Selfie mirror kiosk now renders a live avatar preview on a holographic panel near the
     living room east wall.
   - ✅ Narrative story log now captures POI visits in the help modal with creator captions.
   - ✅ Customization menu now surfaces wrist console and holographic drone toggles in the
     HUD settings stack.

- ✅ Accessory presets now unlock through POI progression with narrative-reactive gear swaps.

## Phase 6 – Beyond

Ideas to evaluate after the core experience is stable:

- Multiplayer showroom tours or live streams as ambient projections.
- ✅ Seasonal lighting presets (holiday dusk, spring bloom, summer aurora, autumn harvest)
  now rotate via calendar and expose HUD dataset hooks for the upcoming transition window.
- ✅ Seasonal lighting scheduler now retints LED strips and fill lights for holiday and spring
  windows, slowing or accelerating pulse programs according to the calendar.
  - ✅ Backyard lanterns now inherit seasonal palettes and expose a runtime retint hook so the
    greenhouse walkway glow matches the active preset.
- ✅ Procedural storytelling AI that narrates the journey between POIs.
  - ✅ Procedural narrator now weaves journey beats into the HUD story log whenever new exhibits are discovered.
- ✅ Integration with GitHub API for live repo stats and contribution heatmaps.
  - ✅ Live GitHub star counts now stream into POI metric panels via the repo stats service.
- Exportable "press kit" mode that packages screenshots, POI blurbs, and metrics.
  - ✅ Press kit summary generator now exports POI metadata and performance budgets to JSON for packaging.

## Delivery Principles

- Ship vertical slices: each milestone should be demonstrable and playable end-to-end.
- Maintain 90 FPS target on desktop with graceful degradation for mobile.
- Keep content authoring pipelines scriptable so automation agents can iterate quickly.
- Document every new system with an accompanying prompt doc and human-facing guide.<|MERGE_RESOLUTION|>--- conflicted
+++ resolved
@@ -96,17 +96,10 @@
    - ✅ Installed hologram barrier and signage to stage future backyard exhibits.
    - ✨ Lantern-lined walkway now guides the greenhouse approach with pulsing dusk beacons.
    - ✨ Firefly swarms now orbit the greenhouse walkway with accessibility-aware twinkle damping.
-<<<<<<< HEAD
    - ✅ Fiber-optic pathway guides now trace the greenhouse approach with seasonal-aware pulses
      that sweep toward the greenhouse while honoring accessibility damping scales.
    - ✅ Dusk pollen motes now drift along the greenhouse walkway with accessibility-aware swirl
      damping for calm-mode visitors.
-=======
-   - ✨ Fiber-optic pathway guides now trace the greenhouse approach with seasonal-aware pulses
-     that honor accessibility damping scales.
-   - ✅ Dusk pollen motes now drift along the greenhouse walkway in layered bands with
-     accessibility-aware swirl damping for calm-mode visitors.
->>>>>>> 7a255e8f
    - ✅ Seasonal presets now retint the dusk pollen motes so backyard event palettes stay in sync
      with ambient lighting.
    - ✨ Gradient dusk sky dome now envelopes the backyard and animates the horizon glow.
