--- conflicted
+++ resolved
@@ -92,13 +92,9 @@
      reveals tech stack, and links to docs.
    - Studio desk with holographic terminal referencing `jobbot3000` automation lineage.
    - ✨ Wall-mounted Futuroptimist media wall now frames the living room POI with a branded
-<<<<<<< HEAD
      screen, ambient shelf lighting, interaction clearance volume, and modular prefab wiring.
-=======
-     screen, ambient shelf lighting, and interaction clearance volume.
    - ✨ Spinning Flywheel kinetic hub built in the studio with responsive rotation, glowing
      orbitals, and an activation-driven tech stack reveal panel.
->>>>>>> a97d775a
 3. **Backyard Exhibits**
    - Launch-ready model rocket for `dspace`, with staged ignition sequence and lore text.
    - Aluminum extrusion greenhouse inspired by `sugarkube`, including animated solar panels,
