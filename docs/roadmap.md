--- conflicted
+++ resolved
@@ -268,12 +268,8 @@
 3. **Localization Pipeline**
    - ✅ Extract UI + POI copy into i18n catalog with English baseline.
    - ✅ Translation scaffolding now provides pseudo locale overrides and English fallbacks.
-<<<<<<< HEAD
-   - Ensure fonts, layout, and text rendering handle RTL and CJK scripts gracefully.
+   - ✅ Ensure fonts, layout, and text rendering handle RTL and CJK scripts gracefully.
      - ✅ Locale script detection now tags the DOM so CJK locales load dedicated font fallbacks.
-=======
-   - ✅ Ensure fonts, layout, and text rendering handle RTL and CJK scripts gracefully.
->>>>>>> 0d900a1b
      - ✅ Text fallback and HUD overlays now apply RTL direction metadata so Arabic and Hebrew copy align as expected.
      - ✅ Japanese HUD strings and locale metadata ensure CJK glyph coverage through the immersive locale toggle.
 
