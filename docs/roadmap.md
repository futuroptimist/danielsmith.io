# Immersive Portfolio Roadmap

This roadmap breaks the evolution of the 3D portfolio into focused releases. Each milestone
builds on the previous one so the experience grows steadily while always remaining shippable.
The plan leans into agentic workflows: every deliverable is intentionally scoped so an
automation-friendly prompt (see `docs/prompts/`) can guide implementation.

## Delivery scoreboard

| Phase | Status         | Demo                | Key metrics                                               |
| ----- | -------------- | ------------------- | --------------------------------------------------------- |
| 0     | ✅ Shipped     | –                   | Baseline scene boots in <2s; bundle 1.1 MB gz.            |
| 1     | 🚧 In progress | _(tag after slice)_ | Target: p95 FPS ≥90 desktop / ≥60 Pixel 6; LCP <2.5s.     |
| 2     | 🗓️ Next        | _(tag after slice)_ | Target: ≥3 POIs w/ KPI impact notes + tooltips axe clean. |
| 3     | 🗓️ Next        | _(tag after slice)_ | Target: text fallback TTI <1.5s; HUD fully keyboardable.  |
| 4     | 🗓️ Next        | _(tag after slice)_ | Target: axe CI 0 critical; locale switch en+rtl.          |
| 5     | 🗓️ Next        | _(tag after slice)_ | Target: avatar swap ≤5% FPS regression; animation qa.     |

_Actions:_ cut a git tag + screenshot/GIF when each phase slices, update the table with a
metrics snapshot (Lighthouse CI, WebPageTest, telemetry). Numbers are privacy-respecting lab
captures; keep artifacts in `docs/metrics/`.

## Global success criteria

- **Performance budgets** – p95 FPS ≥90 on desktop class hardware and ≥60 on mid-range mobile;
  p95 INP <200 ms; LCP <2.5 s on fast 4G; initial interactive payload ≤1.5–2.0 MB gzipped.
- **Accessibility gates** – axe CI reports 0 critical violations; full keyboard/touch parity;
  HUD controls expose ARIA labels and 48 px touch targets.
- **Stability** – smoke build succeeds; console error budget stays at 0; Sentry (or console
  proxy) is clean in demo runs.
- **Failover** – auto redirect to text-only portfolio if WebGL is unavailable, memory
  heuristics fail (<1 GB), or FPS drops below 30 for 5s; provide manual toggle in HUD.
  - ✅ WebGL capability detection now routes unsupported browsers to the lightweight text view (also available via `?mode=text`)
  - ✅ Low-memory heuristic now routes devices reporting <1 GB via `navigator.deviceMemory`
    to the text experience while honoring `?mode=immersive&disablePerformanceFailover=1`
    overrides.
  - ✅ Runtime performance monitor now auto-switches to text mode after 5 s below 30 FPS.

## Phase 0 – Foundations (Shipped)

- Baseline single-room scene with free-look camera.
- WASD/arrow and mobile joystick locomotion.
- Placeholder actor sphere.

## Phase 1 – Playable Home Shell

Focus: expand the environment while keeping navigation smooth.

**Done means**

- Traversal GIF + release tag published (`phase-1-alpha`).
- Perf sample captured (desktop + Pixel-class) meeting the global budgets.
- Lighting experiments documented in `docs/metrics/lighting.md` with before/after screenshots.
- Text fallback auto-trigger verified via scripted run (see failover criteria).

1. **Lighting Pass Alpha**
   - Introduce baked + dynamic lighting pipeline.
   - Add emissive LED strip meshes along ceiling edges with gentle bloom.
   - Tune lightmap UVs/materials so walls, ceiling, and floor receive a soft gradient glow.
   - ✅ Shift+L toggles a debug lighting view that disables bloom/LEDs for side-by-side comparisons.
   - ✅ Emissive cove strips now emit via bloom-tuned LED meshes and corner fill lights.
   - ✨ Baked dusk lightmaps now bathe floors and walls in a gradient bounce wash that pairs with the LED strips.
   - ✨ Interior walls and fences now expose dedicated UV2 channels so future bakes stay artifact-free.
2. **House Footprint Layout**
   - Block out multiple rooms on the ground floor using modular wall/floor/ceiling pieces.
     - ✅ Modular ceiling panels now cap each ground-floor room with LED-friendly insets.
   - Cut simple doorway openings (no doors yet) between rooms and toward the backyard.
   - ✅ Stub staircase volumes that connect to a placeholder second-floor landing.
   - Ensure navmesh/character controller handles slopes and doorway thresholds.
     - ✅ Wall segment builder now reserves doorway openings and keeps player colliders clear.
     - ✅ Doorway clearance validator now protects thresholds from POI crowding during registry checks.
     - ✅ Doorway width guard now enforces ≥1.2 m clearances so traversal never snags on narrow frames.
   - ✅ Feature staircase prefab links the living room to a loft landing stub with nav blockers.
3. **Outdoor Transition**
   - ✅ Sculpted backyard terrain plane and layered perimeter fence framing the dusk skybox.
   - ✅ Lighting probes and dusk reflections now wash the backyard with dusk-tinted bounce
     light and greenhouse glass highlights.
   - ✅ Hologram barrier signage now pulses with accessibility-aware gating while unfinished
     zones stage future exhibits.
   - ✅ Sculpted dusk backyard terrain with terraced pathing, perimeter fencing, and a gradient skybox.
   - ✅ Installed hologram barrier and signage to stage future backyard exhibits.
   - ✨ Lantern-lined walkway now guides the greenhouse approach with pulsing dusk beacons.
   - ✨ Gradient dusk sky dome now envelopes the backyard and animates the horizon glow.

## Phase 2 – Points of Interest (POIs)

Focus: anchor each highlighted project with an interactive artifact.

**Done means**

- Each POI card includes a one-line outcome metric (e.g., "Reduced p95 render 28%"), backed by
  links in `docs/case-studies/`.
- Tooltips overlay passes axe CI and keyboard focus audit.
- Release tag `phase-2-pois` ships with gallery screenshots + metrics table entry.

1. **POI Framework**
   - Create a data-driven registry for POIs (id, asset, interaction type, metadata).
   - ✅ 3D tooltip cards anchor POIs in world space, billboard to the camera, and reuse overlay copy.
   - ✅ Desktop pointer + keyboard selection loops share accessible focus targets and emit POI
     events, paving the path for gamepad + mid-air parity.
   - ⚙️ Data-driven registry now spawns holographic pedestals for Futuroptimist + Flywheel exhibits.
   - ✨ Pedestals fade in tooltips and halo guides as players enter their interaction radii.
   - ✅ Desktop pointer interaction manager highlights POIs and emits selection events.
   - ✅ Analytics hooks emit hover and selection lifecycle events for instrumentation pipelines.
   - ✅ Interaction manager now normalizes analytics injection so instrumentation fires when
     options are omitted in runtime wiring.
   - ✅ Accessibility overlay mirrors POI metadata in HTML so screen readers capture
     hover/selection state.
   - ✅ Registry validation enforces room bounds, unique ids, and safe spacing at build time.
   - ✅ Touch interactions now share the pointer pipeline so mobile taps mirror desktop focus.
2. **Interior Showpieces**
   - Wall-mounted TV with YouTube branding for the `futuroptimist` repo; approaching triggers
     a rich text popup with repo summary, star count, and CTA buttons.
   - Spinning flywheel centerpiece representing the `flywheel` repo; interaction spins faster,
     reveals tech stack, and links to docs.
   - Studio desk with holographic terminal referencing `jobbot3000` automation lineage.
   - ✨ Wall-mounted Futuroptimist media wall now frames the living room POI with a branded
     screen, ambient shelf lighting, interaction clearance volume, and modular prefab wiring.
   - ✨ Spinning Flywheel kinetic hub built in the studio with responsive rotation, glowing
     orbitals, and an activation-driven tech stack reveal panel.
   - ✨ Studio Jobbot terminal desk projects live automation telemetry via a holographic console
     and anchors the Jobbot3000 POI with reactive lighting and diagnostics beacons.
   - ✨ Gitshelves living room array now tessellates commit shelves with streak-reactive glow
     columns and nightly sync signage.
3. **Backyard Exhibits**
   - ✨ Launch-ready model rocket for `DSPACE`, complete with illuminated launch pad, caution halo,
     countdown-ready stance, and an interactive POI that links to the mission log.
   - ✨ Aluminum extrusion greenhouse inspired by `sugarkube`, complete with animated solar
     trackers, pulsing grow lights, interior planter beds, and a koi pond plinth.
     - ✅ Sugarkube greenhouse POI now surfaces automation metrics and dual CTAs in the registry.
       - ✅ Ambient audio beds (crickets, greenhouse chimes) now use smoothstep falloff so volume
         eases in based on player proximity.
   - ✨ PR Reaper triage console now anchors the backyard ops POI with holographic sweeps,
     caution-lit walkways, and log review surfaces.
     - ✅ Caution-lit walkway now pulses with triage emphasis cues and honors accessibility
       motion dampening scales.

## Phase 3 – Interface & Modes

Focus: unify user controls and ensure graceful fallback experiences.

**Done means**

- README front matter surfaces "Play demo" link + 30–45 s capture; text fallback call-out sits
  next to the link.
- HUD overlay achieves full keyboard/touch parity; interaction audit recorded in
  `docs/metrics/accessibility.md`.
- Lab run logs (Lighthouse CI) show text mode TTI <1.5 s and immersive mode LCP <2.5 s.

1. **HUD Layer**
   - Responsive overlay with movement legend, interaction prompt, and help modal.
   - ✨ Movement legend now detects the last input method (keyboard, mouse, or touch) and
     refreshes the interact prompt copy so players always see the relevant control hint.
   - ✅ Help modal opens from the HUD button or `H`/`?` hotkeys and surfaces controls,
     accessibility tips, and failover guidance.
   - ✅ Accessibility HUD presets now expose Standard, Calm, and Photosensitive-safe modes
     that soften bloom, ease emissives, duck ambient audio, and boost HUD contrast.
     - ✅ Graphics HUD presets let players choose Cinematic, Balanced, or Performance modes
       that retune bloom, LED lighting, and pixel ratio for their device.
   - ✅ Ambient audio HUD now exposes a mute toggle and keyboard-friendly volume slider.
   - ✅ Mobile HUD layout now lifts instructional overlays above the joystick
     safe zone so touch movement remains unobstructed.
2. **Experience Toggle**
   - Mode switch between immersive 3D view and a fast-loading text portfolio.
   - Detect low-end/no-JS/scraper clients and auto-route to static mode.
   - Share canonical content via structured data (JSON-LD) for SEO and bots.
   - ✅ JSON-LD structured data now mirrors the POI registry so bots and scrapers receive the
     same exhibit catalog as players.
   - ✅ HUD toggle + `T` keybinding now trigger the text portfolio without a page reload.
   - ✅ Automated user-agent heuristics now route crawlers and headless previews to the text
     portfolio while honoring manual immersive overrides.
   - ✅ Manual mode toggle now exposes an active state with aria-pressed so assistive tech
     announces when the text tour is engaged.
3. **Progression & State**
   - Lightweight save of visited POIs and toggled settings (localStorage w/ fallbacks).
     - ✅ SessionStorage fallback now protects POI progress when localStorage is blocked.
   - ✅ In-world visual cues for discovered content (e.g., glowing trims, checkmarks).
     - ✅ Visited POIs now reveal holographic checkmark badges that hover above each pedestal.
   - Optional guided tour mode that highlights the next recommended POI.
   - ✅ Visited POI progress persists across reloads, powering halo highlights and tooltip badges.
   - ✅ Accessibility HUD now remembers ambient audio volume tweaks between play sessions.
   - ✅ Guided tour overlay surfaces the next recommended POI whenever the player is idle.
   - ✨ Guided tour reset utility now lets the HUD restart the curated path on demand so
     visitors can replay the experience during sessions or demos.

## Phase 4 – Accessibility & Internationalization

Focus: make the experience inclusive and globally friendly.

**Done means**

- CI axe run + screen reader smoke test logged with 0 critical issues.
- Locale toggle demonstrates EN + RTL sample; fallback fonts cover CJK sample copy.
- Accessibility presets documented with metrics (contrast ratios, motion reduction) and tied to
  acceptance prompts.

1. **Input Accessibility**

- Keyboard-only navigation parity, remappable bindings, and full controller support.
  - ✅ Keyboard bindings now persist across sessions and update the HUD/help overlays
    via the new remapping service.
  - ✅ Gamepad activity monitor now drives the HUD movement legend so controller
    players see the A-button interact prompt the moment a pad is used.

- Screen reader announcements for mode switches, POI discovery, and HUD focus changes.
  - ✅ Screen reader announcements now trigger when players discover a new POI, narrating the
    exhibit name and summary via a live region.
  - ✅ Mode transitions now fire polite announcements describing immersive and text fallback states.
  - ✅ HUD controls now announce focus changes through a dedicated live region tied to overlay and
    control focus events.
  - ✅ Interaction timeline now staggers POI discovery calls so prompts never stack.

2. **Visual & Audio Accessibility**
   - High-contrast material set, colorblind-safe lighting palettes, and adjustable motion blur.
   - ✅ High contrast accessibility preset now boosts HUD readability without disabling cinematic
     lighting cues.

- Subtitle/captions system for ambient audio callouts and POI narration.
  - ✅ Audio subtitles overlay now surfaces ambient beds and POI narration with cooldown-aware captions.
  - ✅ Photo sensitivity safe mode now smooths pulses and mutes emissive lighting to avoid flicker spikes.

3. **Localization Pipeline**
   - ✅ Extract UI + POI copy into i18n catalog with English baseline.
   - ✅ Translation scaffolding now provides pseudo locale overrides and English fallbacks.
   - Ensure fonts, layout, and text rendering handle RTL and CJK scripts gracefully.
     - ✅ Text fallback and HUD overlays now apply RTL direction metadata so Arabic and Hebrew copy align as expected.

## Phase 5 – Hero Avatar

Focus: replace the placeholder sphere with a stylized protagonist.

**Done means**

- Avatar swap retains ≥95% of Phase 4 perf metrics (FPS, INP) and shows comparison table.
- Animation QA checklist completed (IK alignment, footstep sync) with clips in `docs/media/`.
- Release tag `phase-5-avatar` published alongside narrative write-up.

1. **Character Import**
   - Set up GLTF/GLB ingestion pipeline with unit tests for bone/animation integrity.
     - ⚙️ Avatar importer now validates required bones and animation clips before controller wiring.

- ✅ Stylized mannequin placeholder now replaces the golden sphere, aligning with the controller
  collider while showcasing emissive visor accents and HUD-ready trim palettes.
- ✅ Support material variants (portfolio, casual, formal) now switchable via the HUD avatar style selector.

2. **Locomotion Polish**
   - Blend tree for idle/walk/run/turn animations aligned to physics controller speed.
     - ✅ Locomotion blend tree now normalizes idle, walk, run, and turn clip weights from the
       controller velocity profile while matching animation playback speed to the player's
       movement rate.
   - ✅ Interaction animation set now pulses the mannequin arms when POIs are activated,
     responding to POI selections with a controller-synced gesture.
   - ✅ Footstep audio now syncs to avatar speed with subtle stereo sway.
   - IK adjustments to align feet with uneven terrain/stairs.
3. **Self-Representation Touches**
<<<<<<< HEAD
   - ✅ Selfie mirror kiosk now renders a live avatar preview on a holographic panel near the
       living room east wall.
   - Narrative text logs tied to POIs referencing creator stories.
=======
   - Optional selfie cam / mirror to show the avatar.
   - ✅ Narrative story log now captures POI visits in the help modal with creator captions.
>>>>>>> b21cf428
   - Future hook: customization menu for outfits/accessories.

## Phase 6 – Beyond

Ideas to evaluate after the core experience is stable:

- Multiplayer showroom tours or live streams as ambient projections.
- Seasonal lighting presets (e.g., aurora, holiday lights) scheduled via calendar.
- Procedural storytelling AI that narrates the journey between POIs.
- Integration with GitHub API for live repo stats and contribution heatmaps.
- Exportable "press kit" mode that packages screenshots, POI blurbs, and metrics.

## Delivery Principles

- Ship vertical slices: each milestone should be demonstrable and playable end-to-end.
- Maintain 90 FPS target on desktop with graceful degradation for mobile.
- Keep content authoring pipelines scriptable so automation agents can iterate quickly.
- Document every new system with an accompanying prompt doc and human-facing guide.<|MERGE_RESOLUTION|>--- conflicted
+++ resolved
@@ -231,7 +231,7 @@
 
 **Done means**
 
-- Avatar swap retains ≥95% of Phase 4 perf metrics (FPS, INP) and shows comparison table.
+- Avatar swap retains ≥95% of Phase 4 perf metrics (FPS, INP) and shows comparison table.
 - Animation QA checklist completed (IK alignment, footstep sync) with clips in `docs/media/`.
 - Release tag `phase-5-avatar` published alongside narrative write-up.
 
@@ -252,15 +252,11 @@
      responding to POI selections with a controller-synced gesture.
    - ✅ Footstep audio now syncs to avatar speed with subtle stereo sway.
    - IK adjustments to align feet with uneven terrain/stairs.
+
 3. **Self-Representation Touches**
-<<<<<<< HEAD
    - ✅ Selfie mirror kiosk now renders a live avatar preview on a holographic panel near the
        living room east wall.
-   - Narrative text logs tied to POIs referencing creator stories.
-=======
-   - Optional selfie cam / mirror to show the avatar.
    - ✅ Narrative story log now captures POI visits in the help modal with creator captions.
->>>>>>> b21cf428
    - Future hook: customization menu for outfits/accessories.
 
 ## Phase 6 – Beyond
