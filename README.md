# danielsmith.io

[![Lint & Format](https://img.shields.io/github/actions/workflow/status/futuroptimist/danielsmith.io/.github/workflows/01-lint-format.yml?label=lint%20%26%20format)](https://github.com/futuroptimist/danielsmith.io/actions/workflows/01-lint-format.yml)
[![Tests](https://img.shields.io/github/actions/workflow/status/futuroptimist/danielsmith.io/.github/workflows/02-tests.yml?label=tests)](https://github.com/futuroptimist/danielsmith.io/actions/workflows/02-tests.yml)
[![Docs](https://img.shields.io/github/actions/workflow/status/futuroptimist/danielsmith.io/.github/workflows/03-docs.yml?label=docs)](https://github.com/futuroptimist/danielsmith.io/actions/workflows/03-docs.yml)
[![Launch screenshot](https://img.shields.io/github/actions/workflow/status/futuroptimist/danielsmith.io/.github/workflows/04-launch-screenshot.yml?label=launch%20screenshot)](https://github.com/futuroptimist/danielsmith.io/actions/workflows/04-launch-screenshot.yml)
[![Floorplan Diagram](https://img.shields.io/github/actions/workflow/status/futuroptimist/danielsmith.io/.github/workflows/floorplan-diagram.yml?label=floorplan)](https://github.com/futuroptimist/danielsmith.io/actions/workflows/floorplan-diagram.yml)
[![Resume](https://img.shields.io/github/actions/workflow/status/futuroptimist/danielsmith.io/.github/workflows/resume.yml?label=resume)](https://github.com/futuroptimist/danielsmith.io/actions/workflows/resume.yml)
[![License: MIT](https://img.shields.io/badge/license-MIT-blue.svg)](LICENSE)

Production-ready Vite + Three.js playground for the future danielsmith.io experience.
The scene renders an orthographic isometric room with keyboard-driven mannequin movement so
we can iterate on spatial UX while keeping repo hygiene tight. The project was originally
bootstrapped from the [`flywheel`](https://github.com/futuroptimist/flywheel) template and
keeps the familiar conventions while focusing purely on the web stack.

### Directionality and facing

The camera is isometric/orthographic and the room is rotated ~45°. Directional input is
defined from the camera’s view:

- `W`/`ArrowUp`: north (away from camera)
- `S`/`ArrowDown`: south (toward camera)
- `A`/`ArrowLeft`: west (left from camera)
- `D`/`ArrowRight`: east (right from camera)

Avatar facing is computed from the camera-relative movement vector; see
`src/systems/movement/facing.ts` for helpers and `src/main.ts` for integration.

## Launch state

![Launch-ready room at initial load](docs/assets/game-launch.png)

> The `Launch screenshot` workflow regenerates and auto-commits this asset after merges to
> `main`, keeping the README image in sync without storing binaries in feature branches.

## Key resources

- **Roadmap** – Long-term milestones are sequenced in [docs/roadmap.md](docs/roadmap.md)
  covering lighting, environment, HUD work, accessibility, and avatar polish.
- **Backlog** – Near-term scene tasks, including deferred touch controls, live in
  [docs/backlog.md](docs/backlog.md).
- **UI placement guide** – Compare in-world vs. overlay treatments in
  [docs/guides/in-world-vs-overlay.md](docs/guides/in-world-vs-overlay.md).
- **Résumé** – Latest résumé source is
  [`resume.tex`][resume-src].
  CI renders PDF and DOCX artifacts.
- **Prompt library** – Automation-ready Codex prompts are summarized in
  [`summary.md`][prompt-summary] and expanded across topical files in
  `docs/prompts/codex/` (automation, lighting, avatar, HUD, POIs, accessibility, and more).

## Map of the repo

- **Scene data** – [`src/assets/`](src/assets/) collects floor plans, localisation, performance budgets, and theming tokens.
- **Simulation systems** – [`src/systems/`](src/systems/) powers input controls, audio, collision, and failover heuristics.
- **Three.js composition** – [`src/scene/`](src/scene/) assembles avatar rigs, lighting, structures, and POI orchestration.
- **HUD & overlays** – [`src/ui/`](src/ui/) renders accessibility surfaces, HUD widgets, and the immersive URL helpers.
- **Tests** – [`src/tests/`](src/tests/) (Vitest) and [`playwright/`](playwright/) capture unit and end-to-end coverage, including the keyboard traversal macro.
- **Docs & planning** – [`docs/roadmap.md`](docs/roadmap.md), [`docs/backlog.md`](docs/backlog.md), and the prompt library in [`docs/prompts/`](docs/prompts/) track longer-term intent.
<<<<<<< HEAD
- **Architecture notes** – See [`docs/architecture/scene-stack.md`](docs/architecture/scene-stack.md) for a visual of the new data → systems → scene → UI flow.
- **Testing & assets** – [`docs/architecture/testing-assets.md`](docs/architecture/testing-assets.md)
  details Vitest/Playwright commands, CI flags, and auto-generated capture workflows.
=======
- **Architecture notes** – See [`docs/architecture/scene-stack.md`](docs/architecture/scene-stack.md) for a visual of the data → systems → scene → UI flow.

### Scene module composition & state flow

State always originates from data, flows through systems, powers the Three.js scene, and finally reaches DOM overlays:

1. **Assets (`src/assets/`)** expose immutable data (floor plans, POI metadata, performance budgets, localisation strings). These modules remain side-effect free so Vitest and Playwright suites can import them directly.
2. **Systems (`src/systems/`)** transform assets into behaviour. Keyboard controls, collision, accessibility presets, and failover heuristics emit typed handles that the rest of the app consumes.
3. **Scene (`src/scene/`)** composes meshes and rigs from those handles. Builders return lightweight APIs (`createWorld`, `createAvatarRig`) so tests and HUD overlays can observe state without mutating Three.js internals.
4. **UI (`src/ui/`)** mirrors scene state for accessibility. HUD widgets subscribe to system handles, surface ARIA-complete overlays, and never reach back into scene objects.

For diagrams, contracts, and specific entry points see [`docs/architecture/scene-stack.md`](docs/architecture/scene-stack.md).
>>>>>>> 80cdcf75

## Getting started

```bash
npm install
npm run dev
```

## Floor plan

The ground level now opens up dramatically—the living room, studio, kitchen, and backyard each
double their footprint so the scene has space for larger set pieces and navigation experiments. A
new staircase carries the player to an upper landing that fans out into the Creators Studio, Loft
Library, and a ring of Focus Pods for heads-down work.

Each floor has its own auto-generated diagram (regenerated locally with
`npm run floorplan:diagram` and in CI whenever layouts change):

![Ground floor plan](docs/assets/floorplan-ground.svg)
![Upper floor plan](docs/assets/floorplan-upper.svg)

## Project scripts

| Script                                          | Purpose                                                     |
| ----------------------------------------------- | ----------------------------------------------------------- |
| `npm run dev`                                   | Start the Vite development server.                          |
| `npm run build`                                 | Create a production build (also used by CI smoke tests).    |
| `npm run preview`                               | Preview the production build locally.                       |
| `npm run lint`                                  | Run ESLint on the TypeScript sources.                       |
| `npm run format:check` / `npm run format:write` | Check or apply Prettier formatting.                         |
| `npm run test` / `npm run test:ci`              | Execute the Vitest suite (CI uses `:ci`).                   |
| `npm run typecheck`                             | Type-check with TypeScript without emitting files.          |
| `npm run docs:check`                            | Ensure required docs (including Codex prompts) exist.       |
| `npm run smoke`                                 | Build and assert that `dist/index.html` exists.             |
| `npm run check`                                 | Convenience command chaining lint, test:ci, and docs:check. |

### Local quality gates

Run the Flywheel-style checks before pushing to stay aligned with CI:

```bash
npm run lint
npm run test:ci
npm run docs:check
npm run smoke
```

Pre-commit mirrors these commands alongside formatting hooks. Compared to the full
Flywheel stack, we skip the Python-heavy aggregate hook to keep this web-focused repo
lightweight.

## Testing & automation

- **Vitest unit suites** – [`src/tests/`](src/tests/) run via `npm run test:ci`. Export `CI=1` locally to mirror pipeline behaviour and disable watch mode.
- **Playwright end-to-end specs** – [`playwright/`](playwright/) run with `npm run test:e2e` (alias: `npm run screenshot`). `CI=1` forces a single worker for deterministic WebGL bootstrapping.
- **Visual smoke thresholds** – [`playwright.config.ts`](playwright.config.ts) loads [`VISUAL_SMOKE_DIFF_BUDGET`](src/assets/performance.ts#L37-L45) so `expect().toHaveScreenshot` allows at most a 0.015 diff ratio or 1,200 differing pixels.
- **Keyboard traversal macro** – [`playwright/keyboard-traversal.spec.ts`](playwright/keyboard-traversal.spec.ts) touches every POI and HUD overlay using keyboard-only input. Use `npm run test:e2e -- --grep traversal` to run just that macro when iterating.
- **Docs validation** – `npm run docs:check` enforces prompt, roadmap, and architecture coverage.
- **Launch smoke** – `npm run smoke` builds the project once and asserts `dist/index.html` exists before heavier suites run.

## Auto-generated assets

| Script                      | Output                        | Refresh trigger                                                                                   |
| --------------------------- | ----------------------------- | ------------------------------------------------------------------------------------------------- |
| `npm run floorplan:diagram` | `docs/assets/floorplan-*.svg` | Run after editing layout data in `src/assets/floorplan/**`. CI regenerates diagrams after merges. |
| `npm run launch:screenshot` | `docs/assets/game-launch.png` | Run whenever lighting, camera, or HUD composition shifts. CI captures a fresh image post-merge.   |
| `npm run smoke`             | `dist/index.html` (assert)    | Ensures the production build succeeds before visual diffs or E2E suites rely on generated assets. |

Keep pipelines deterministic by regenerating assets immediately after touching geometry, lighting, or HUD composition so CI diffs stay tidy.

## Performance guardrails

- Budgets and the baseline snapshot live in [`src/assets/performance.ts`](src/assets/performance.ts); see [`docs/architecture/performance-budgets.md`](docs/architecture/performance-budgets.md) for measurement notes and lazy-loading plans.
- [`src/tests/performanceBudget.test.ts`](src/tests/performanceBudget.test.ts) enforces headroom.
- Playwright screenshot expectations inherit the diff budget via [`playwright.config.ts`](playwright.config.ts), keeping `toHaveScreenshot` tolerant to minor bloom noise while failing significant shifts.

## Accessibility overlays

- Follow the checklist in [`docs/guides/accessibility-overlays.md`](docs/guides/accessibility-overlays.md) to keep ARIA labels, focus order, and text alternatives aligned with in-world metadata.
- The POI tooltip overlay mirrors registry copy; run the keyboard macro above to confirm parity before shipping new exhibits.

## Architecture notes

- **Camera** – Orthographic camera with a constant world height (`CAMERA_SIZE = 20`). On resize we recompute the left/right bounds from the new aspect ratio and call `updateProjectionMatrix()` to keep scale consistent.
- **Lighting** – Ambient + directional key lights now pair with emissive LED cove strips and baked
  gradient lightmaps so the room inherits a dusk bounce wash without heavy shadows.
  A Shift+L debug toggle disables bloom/LED accents to compare raw material response.
- **Controls** – `KeyboardControls` listens for `keydown`/`keyup` using `event.key` strings (WASD + arrow keys) and feeds the movement loop, which clamps the player inside the room bounds.
- **HUD overlay** – The floating movement legend now reacts to the most recent input method
  (keyboard, mouse, or touch) and swaps the interact hint to match, so visitors always see the
  action verb that applies to their device.
- **Points of Interest** – A data-driven registry spawns holographic pedestals with animated
  tooltips for featured repos. Proximity-based halos ease the labels in so players sense each
  interaction radius without clutter, and a DOM overlay mirrors the metadata so screen readers and
  keyboard users receive the same context. A cognitive load-aware interaction timeline now staggers
  live region announcements so discovery prompts never rapid-fire when players browse exhibits.
  Metadata is authored in TypeScript so future automations
  can extend exhibits by updating data alone, and the studio desk now hosts a Jobbot holographic
  terminal that pulses in sync with the new automation POI. The living room's gitshelves array now
  extrudes nightly commit streaks into illuminated shelving mosaics with sync signage overhead.
- **Localization** – UI chrome and POI copy are centralized in `src/assets/i18n/index.ts`, letting future
  locales load structured strings while keeping Vitest coverage in
  `src/tests/i18n.test.ts` to guard against regressions. HUD overlays and the
  text fallback now tag their containers with locale direction metadata so RTL
  languages flow correctly even before full translations land.
- **Audio captions** – A subtitles overlay now calls out ambient beds and POI narration with
  cooldown-aware timing so visitors who mute audio or rely on captions still catch the
  story beats.
- **Backyard installations** – The dusk courtyard now features a DSPACE-inspired model rocket on a
  lit launch pad with a safety halo, tying the exterior exhibits into the narrative while the nav
  colliders keep players clear of the ignition zone.
- **Avatar pipeline** – `createAvatarImporter` validates GLTF bone and animation requirements and can
  attach a DRACO decoder path so future mannequins load consistently, and a stylized emissive
  mannequin now rides on the controller collider so the space feels inhabited even before the hero
  avatar lands.
- **Backlog** – Future scene work is tracked in [`docs/backlog.md`](docs/backlog.md).

## Controls

- **Movement** – Use `WASD` or arrow keys to guide the mannequin.
- **Key remapping** – Use `portfolio.input.keyBindings.setBinding('interact', ['e'])`
  in the browser console to try alternate bindings. HUD prompts update instantly and
  the mapping persists locally.
- **Touch** – Drag the on-screen joysticks (left: movement, right: camera pan) on touch devices.
- **Lighting debug** – Press `Shift` + `L` to toggle bloom and LED strips for comparison captures.
- **Mode toggle** – Press `T` or select the "Text mode" overlay button to jump into the
  lightweight portfolio view at any time.
- **Accessibility presets** – Pick Standard, Calm, High contrast, or Photosensitive-safe modes
  from the HUD to soften bloom, boost readability, reduce motion cues, and tune emissive
  lighting. The
  Photosensitive-safe preset now also smooths greenhouse grow lights, walkway lanterns, and
  holographic beacons so emissive pulses settle into a steady glow for flicker-sensitive players.
- **Help** – Use the help key (default `H` or `?`), or tap the HUD Help button to
  open a modal with controls, accessibility tips, and failover guidance.
- **Failover** – Append `?mode=text` to the URL to load the lightweight text view.
  Automatic detection now covers missing WebGL support and sustained frame rates below 30 FPS;
  share preview links as `http://localhost:5173/?mode=immersive&disablePerformanceFailover=1`
  (swap host/port as needed) to force the full scene even on throttled preview clients.
  Screen readers now announce each switch so assistive technology users know which mode is active.

## Automation prompts

The canonical Codex automation prompt lives at
[`baseline.md`][baseline-prompt] and feeds both docs
checks and CI routines. Additional specialized prompts (lighting, avatar, HUD, POIs, i18n,
performance, modes, animation, and more) provide ready-to-run task scaffolding for agents.

## Smoke testing

`npm run build` generates distributable assets, and CI asserts that `dist/index.html`
exists as part of the smoke suite.

[resume-src]: docs/resume/2025-09/resume.tex
[prompt-summary]: docs/prompts/summary.md
[baseline-prompt]: docs/prompts/codex/baseline.md<|MERGE_RESOLUTION|>--- conflicted
+++ resolved
@@ -57,11 +57,6 @@
 - **HUD & overlays** – [`src/ui/`](src/ui/) renders accessibility surfaces, HUD widgets, and the immersive URL helpers.
 - **Tests** – [`src/tests/`](src/tests/) (Vitest) and [`playwright/`](playwright/) capture unit and end-to-end coverage, including the keyboard traversal macro.
 - **Docs & planning** – [`docs/roadmap.md`](docs/roadmap.md), [`docs/backlog.md`](docs/backlog.md), and the prompt library in [`docs/prompts/`](docs/prompts/) track longer-term intent.
-<<<<<<< HEAD
-- **Architecture notes** – See [`docs/architecture/scene-stack.md`](docs/architecture/scene-stack.md) for a visual of the new data → systems → scene → UI flow.
-- **Testing & assets** – [`docs/architecture/testing-assets.md`](docs/architecture/testing-assets.md)
-  details Vitest/Playwright commands, CI flags, and auto-generated capture workflows.
-=======
 - **Architecture notes** – See [`docs/architecture/scene-stack.md`](docs/architecture/scene-stack.md) for a visual of the data → systems → scene → UI flow.
 
 ### Scene module composition & state flow
@@ -74,7 +69,6 @@
 4. **UI (`src/ui/`)** mirrors scene state for accessibility. HUD widgets subscribe to system handles, surface ARIA-complete overlays, and never reach back into scene objects.
 
 For diagrams, contracts, and specific entry points see [`docs/architecture/scene-stack.md`](docs/architecture/scene-stack.md).
->>>>>>> 80cdcf75
 
 ## Getting started
 
